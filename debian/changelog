<<<<<<< HEAD
swh-scheduler (0.0.61-1~swh1~bpo10+1) buster-swh; urgency=medium

  * Rebuild for buster-swh

 -- Software Heritage autobuilder (on jenkins-debian1) <jenkins@jenkins-debian1.internal.softwareheritage.org>  Mon, 07 Oct 2019 14:39:30 +0000
=======
swh-scheduler (0.0.62-1~swh1) unstable-swh; urgency=medium

  * New upstream release 0.0.62     - (tagged by Antoine R. Dumont
    (@ardumont) <antoine.romain.dumont@gmail.com> on 2019-10-18 13:39:27
    +0200)
  * Upstream changes:     - v0.0.62     - celery_backend.config: Make
    JournalHandler import optional     - tests: rewrite tests using
    pytest fixtures

 -- Software Heritage autobuilder (on jenkins-debian1) <jenkins@jenkins-debian1.internal.softwareheritage.org>  Fri, 18 Oct 2019 11:46:26 +0000
>>>>>>> 5185ff47

swh-scheduler (0.0.61-1~swh1) unstable-swh; urgency=medium

  * New upstream release 0.0.61     - (tagged by Nicolas Dandrimont
    <nicolas@dandrimont.eu> on 2019-10-07 16:33:17 +0200)
  * Upstream changes:     - Release swh.scheduler v0.0.61     - Remove
    bogus dict.get(default=) statement

 -- Software Heritage autobuilder (on jenkins-debian1) <jenkins@jenkins-debian1.internal.softwareheritage.org>  Mon, 07 Oct 2019 14:37:37 +0000

swh-scheduler (0.0.60-1~swh2) unstable-swh; urgency=medium

  * Force postgresql executable to a pg_ctl that exists when running tests.

 -- Nicolas Dandrimont <olasd@debian.org>  Tue, 01 Oct 2019 18:14:39 +0200

swh-scheduler (0.0.60-1~swh1) unstable-swh; urgency=medium

  * New upstream release 0.0.60     - (tagged by Stefano Zacchiroli
    <zack@upsilon.cc> on 2019-10-01 13:13:13 +0200)
  * Upstream changes:     - v0.0.60     - * tox: anticipate mypy run to
    just after flake8     - * init.py: switch to documented way of
    extending path     - * tox.ini: add mypy section     - * typing:
    minimal changes to make a no-op mypy run pass     - * fix typo in
    docstring and sample file name     - * admin CLI: drop obsolete
    backward compatibility aliases     - * click "required" param wants
    bool, not int

 -- Software Heritage autobuilder (on jenkins-debian1) <jenkins@jenkins-debian1.internal.softwareheritage.org>  Tue, 01 Oct 2019 11:22:43 +0000

swh-scheduler (0.0.59-1~swh1) unstable-swh; urgency=medium

  * New upstream release 0.0.59     - (tagged by David Douard
    <david.douard@sdfa3.org> on 2019-09-04 16:08:27 +0200)
  * Upstream changes:     - v0.0.59

 -- Software Heritage autobuilder (on jenkins-debian1) <jenkins@jenkins-debian1.internal.softwareheritage.org>  Wed, 04 Sep 2019 14:11:48 +0000

swh-scheduler (0.0.58-1~swh1) unstable-swh; urgency=medium

  * New upstream release 0.0.58     - (tagged by Antoine R. Dumont
    (@ardumont) <antoine.romain.dumont@gmail.com> on 2019-09-03 10:19:34
    +0200)
  * Upstream changes:     - v0.0.58     - celery: auto add tasks
    declared in the swh.workers entry point in task_modules     -
    api/client: use RPCClient instead of deprecated SWHRemoteAPI     -
    Make schedule_origins use origin urls instead of ids in task
    arguments.     - docs: add code of conduct document     - docs: very
    beginning of a practical documentation on the scheduler     -
    config: Add a pre-commit config file     - data: Insert new cgit
    instance lister task     - data: Insert load-tar task-type

 -- Software Heritage autobuilder (on jenkins-debian1) <jenkins@jenkins-debian1.internal.softwareheritage.org>  Tue, 03 Sep 2019 08:28:19 +0000

swh-scheduler (0.0.57-1~swh1) unstable-swh; urgency=medium

  * New upstream release 0.0.57     - (tagged by David Douard
    <david.douard@sdfa3.org> on 2019-06-26 14:56:32 +0200)
  * Upstream changes:     - v0.0.57

 -- Software Heritage autobuilder (on jenkins-debian1) <jenkins@jenkins-debian1.internal.softwareheritage.org>  Wed, 26 Jun 2019 13:05:20 +0000

swh-scheduler (0.0.56-1~swh1) unstable-swh; urgency=medium

  * New upstream release 0.0.56     - (tagged by Nicolas Dandrimont
    <nicolas@dandrimont.eu> on 2019-05-07 18:16:20 +0200)
  * Upstream changes:     - listener: Release the db object after using
    it     - This is the contract that get_db/put_db is supposed to
    conform to.

 -- Software Heritage autobuilder (on jenkins-debian1) <jenkins@jenkins-debian1.internal.softwareheritage.org>  Tue, 14 May 2019 12:40:09 +0000

swh-scheduler (0.0.55-1~swh1) unstable-swh; urgency=medium

  * New upstream release 0.0.55     - (tagged by Antoine Lambert
    <antoine.lambert@inria.fr> on 2019-05-06 11:47:43 +0200)
  * Upstream changes:     - version 0.0.55

 -- Software Heritage autobuilder (on jenkins-debian1) <jenkins@jenkins-debian1.internal.softwareheritage.org>  Mon, 06 May 2019 09:54:51 +0000

swh-scheduler (0.0.54-1~swh1) unstable-swh; urgency=medium

  * New upstream release 0.0.54     - (tagged by Antoine R. Dumont
    (@ardumont) <antoine.romain.dumont@gmail.com> on 2019-04-11 11:33:40
    +0200)
  * Upstream changes:     - v0.0.54     - cli_utils: Use yaml.safe_load
    instead of yaml.load     - Fix support of latest versions of swh-
    core and psycopg2     - sql/data: Add npm related task types

 -- Software Heritage autobuilder (on jenkins-debian1) <jenkins@jenkins-debian1.internal.softwareheritage.org>  Thu, 11 Apr 2019 09:40:14 +0000

swh-scheduler (0.0.53-1~swh1) unstable-swh; urgency=medium

  * New upstream release 0.0.53     - (tagged by Antoine Lambert
    <antoine.lambert@inria.fr> on 2019-04-04 16:45:56 +0200)
  * Upstream changes:     - version 0.0.53

 -- Software Heritage autobuilder (on jenkins-debian1) <jenkins@jenkins-debian1.internal.softwareheritage.org>  Thu, 04 Apr 2019 14:55:20 +0000

swh-scheduler (0.0.52-1~swh1) unstable-swh; urgency=medium

  * New upstream release 0.0.52     - (tagged by Nicolas Dandrimont
    <nicolas@dandrimont.eu> on 2019-04-03 10:54:06 +0200)
  * Upstream changes:     - Release swh.scheduler v0.0.52     - Move to
    result_serializer = json to work around celery 4.3 bug     - Fix db
    initialization

 -- Software Heritage autobuilder (on jenkins-debian1) <jenkins@jenkins-debian1.internal.softwareheritage.org>  Wed, 03 Apr 2019 08:59:00 +0000

swh-scheduler (0.0.51-1~swh1) unstable-swh; urgency=medium

  * New upstream release 0.0.51     - (tagged by Antoine R. Dumont
    (@ardumont) <antoine.romain.dumont@gmail.com> on 2019-03-22 12:09:22
    +0100)
  * Upstream changes:     - v0.0.51     - requirements.txt: Remove kombu
    dependency

 -- Software Heritage autobuilder (on jenkins-debian1) <jenkins@jenkins-debian1.internal.softwareheritage.org>  Fri, 22 Mar 2019 11:16:06 +0000

swh-scheduler (0.0.50-1~swh2) unstable-swh; urgency=medium

  * Update build- and runtime dependencies

 -- Nicolas Dandrimont <olasd@debian.org>  Fri, 15 Mar 2019 18:24:11 +0100

swh-scheduler (0.0.50-1~swh1) unstable-swh; urgency=medium

  * New upstream release 0.0.50     - (tagged by Nicolas Dandrimont
    <nicolas@dandrimont.eu> on 2019-03-15 18:07:24 +0100)
  * Upstream changes:     - Release swh.scheduler v0.0.50     - Add an
    explicit log target for stdout and/or journald     - Avoid useless
    log lines     - Improve test coverage     - Add support for non-
    string options in the CLI

 -- Software Heritage autobuilder (on jenkins-debian1) <jenkins@jenkins-debian1.internal.softwareheritage.org>  Fri, 15 Mar 2019 17:16:03 +0000

swh-scheduler (0.0.49-1~swh2) unstable-swh; urgency=medium

  * Export LC_ALL=C.UTF-8

 -- Nicolas Dandrimont <olasd@softwareheritage.org>  Thu, 14 Mar 2019 13:42:24 +0100

swh-scheduler (0.0.49-1~swh1) unstable-swh; urgency=medium

  * New upstream release 0.0.49     - (tagged by Nicolas Dandrimont
    <nicolas@dandrimont.eu> on 2019-03-03 08:48:04 +0100)
  * Upstream changes:     - Release swh.scheduler v0.0.49     - various
    fixes around celery behavior     - move wsgi endpoint to a separate
    module     - add tests for the CLI

 -- Software Heritage autobuilder (on jenkins-debian1) <jenkins@jenkins-debian1.internal.softwareheritage.org>  Sun, 03 Mar 2019 07:55:41 +0000

swh-scheduler (0.0.48-1~swh1) unstable-swh; urgency=medium

  * New upstream release 0.0.48     - (tagged by Antoine R. Dumont
    (@ardumont) <antoine.romain.dumont@gmail.com> on 2019-02-22 16:11:51
    +0100)
  * Upstream changes:     - v0.0.48     - Fix comment on main scheduler
    schema

 -- Software Heritage autobuilder (on jenkins-debian1) <jenkins@jenkins-debian1.internal.softwareheritage.org>  Fri, 22 Feb 2019 15:17:20 +0000

swh-scheduler (0.0.47-1~swh2) unstable-swh; urgency=low

  * Upstream release to fix build dependencies issue

 -- Antoine Romain Dumont (@ardumont) <antoine.romain.dumont@gmail.com>  Thu, 21 Feb 2019 15:41:24 +0100

swh-scheduler (0.0.47-1~swh1) unstable-swh; urgency=medium

  * New upstream release 0.0.47     - (tagged by Valentin Lorentz
    <vlorentz@softwareheritage.org> on 2019-02-20 16:53:20 +0100)
  * Upstream changes:     - Fix crash of SchedulerBackend.search_tasks
    when no argument is given.

 -- Software Heritage autobuilder (on jenkins-debian1) <jenkins@jenkins-debian1.internal.softwareheritage.org>  Thu, 21 Feb 2019 09:13:07 +0000

swh-scheduler (0.0.46-1~swh1) unstable-swh; urgency=medium

  * New upstream release 0.0.46     - (tagged by Antoine R. Dumont
    (@ardumont) <antoine.romain.dumont@gmail.com> on 2019-02-15 15:05:47
    +0100)
  * Upstream changes:     - v0.0.46     - scheduler.task: Remove no
    longer used Task class

 -- Software Heritage autobuilder (on jenkins-debian1) <jenkins@jenkins-debian1.internal.softwareheritage.org>  Fri, 15 Feb 2019 14:15:26 +0000

swh-scheduler (0.0.45-1~swh1) unstable-swh; urgency=medium

  * New upstream release 0.0.45     - (tagged by Antoine R. Dumont
    (@ardumont) <antoine.romain.dumont@gmail.com> on 2019-02-15 10:43:07
    +0100)
  * Upstream changes:     - v0.0.45     - celery_backend/config: Fix
    loglevel for amqp module

 -- Software Heritage autobuilder (on jenkins-debian1) <jenkins@jenkins-debian1.internal.softwareheritage.org>  Fri, 15 Feb 2019 09:48:25 +0000

swh-scheduler (0.0.44-1~swh1) unstable-swh; urgency=medium

  * New upstream release 0.0.44     - (tagged by Antoine R. Dumont
    (@ardumont) <antoine.romain.dumont@gmail.com> on 2019-02-13 16:29:05
    +0100)
  * Upstream changes:     - v0.0.44     - swh-scheduler-api: Fix
    configuration read too many times

 -- Software Heritage autobuilder (on jenkins-debian1) <jenkins@jenkins-debian1.internal.softwareheritage.org>  Wed, 13 Feb 2019 15:34:34 +0000

swh-scheduler (0.0.43-1~swh1) unstable-swh; urgency=medium

  * New upstream release 0.0.43     - (tagged by David Douard
    <david.douard@sdfa3.org> on 2019-02-13 15:27:27 +0100)
  * Upstream changes:     - v0.0.43

 -- Software Heritage autobuilder (on jenkins-debian1) <jenkins@jenkins-debian1.internal.softwareheritage.org>  Wed, 13 Feb 2019 14:46:59 +0000

swh-scheduler (0.0.42-1~swh1) unstable-swh; urgency=medium

  * New upstream release 0.0.42     - (tagged by Antoine R. Dumont
    (@ardumont) <antoine.romain.dumont@gmail.com> on 2019-02-11 14:28:10
    +0100)
  * Upstream changes:     - v0.0.42     - Fix dependency requirements
    for hypothesis

 -- Software Heritage autobuilder (on jenkins-debian1) <jenkins@jenkins-debian1.internal.softwareheritage.org>  Mon, 11 Feb 2019 13:33:48 +0000

swh-scheduler (0.0.41-1~swh1) unstable-swh; urgency=medium

  * New upstream release 0.0.41     - (tagged by David Douard
    <david.douard@sdfa3.org> on 2019-02-06 15:25:56 +0100)
  * Upstream changes:     - v0.0.41

 -- Software Heritage autobuilder (on jenkins-debian1) <jenkins@jenkins-debian1.internal.softwareheritage.org>  Wed, 06 Feb 2019 15:33:04 +0000

swh-scheduler (0.0.40-1~swh1) unstable-swh; urgency=medium

  * New upstream release 0.0.40     - (tagged by Antoine R. Dumont
    (@ardumont) <antoine.romain.dumont@gmail.com> on 2019-01-28 16:24:04
    +0100)
  * Upstream changes:     - v0.0.40     - swh.scheduler.tests: Mark db
    tests as such     - Force tox environment to C.UTF-8 locale     -
    Add debug logging in the SWHTask class

 -- Software Heritage autobuilder (on jenkins-debian1) <jenkins@jenkins-debian1.internal.softwareheritage.org>  Mon, 28 Jan 2019 15:30:41 +0000

swh-scheduler (0.0.39-1~swh1) unstable-swh; urgency=medium

  * New upstream release 0.0.39     - (tagged by David Douard
    <david.douard@sdfa3.org> on 2019-01-16 13:37:58 +0100)
  * Upstream changes:     - v0.0.39

 -- Software Heritage autobuilder (on jenkins-debian1) <jenkins@jenkins-debian1.internal.softwareheritage.org>  Wed, 16 Jan 2019 12:42:37 +0000

swh-scheduler (0.0.38-1~swh1) unstable-swh; urgency=medium

  * New upstream release 0.0.38     - (tagged by David Douard
    <david.douard@sdfa3.org> on 2018-12-20 14:39:59 +0100)
  * Upstream changes:     - v0.0.38

 -- Software Heritage autobuilder (on jenkins-debian1) <jenkins@jenkins-debian1.internal.softwareheritage.org>  Wed, 09 Jan 2019 18:32:14 +0000

swh-scheduler (0.0.35-1~swh1) unstable-swh; urgency=medium

  * v0.0.35
  * tests: Add SchedulerTestFixture
  * swh.scheduler.utils: Allow to add more task information
  * sql/40-swh-data: Update new indexer task types for local db

 -- Antoine R. Dumont (@ardumont) <antoine.romain.dumont@gmail.com>  Mon, 29 Oct 2018 10:07:08 +0100

swh-scheduler (0.0.34-1~swh1) unstable-swh; urgency=medium

  * v0.0.34
  * Finalize pytest migration

 -- Antoine R. Dumont (@ardumont) <antoine.romain.dumont@gmail.com>  Thu, 25 Oct 2018 17:52:03 +0200

swh-scheduler (0.0.33-1~swh1) unstable-swh; urgency=medium

  * v0.0.33

 -- David Douard <david.douard@sdfa3.org>  Thu, 25 Oct 2018 16:03:16 +0200

swh-scheduler (0.0.32-1~swh1) unstable-swh; urgency=medium

  * v0.0.32
  * tests: Add celery fixture to ease tests
  * tests: make tests use sql/ files from the package
  * tests: Starting migration towards pytest
  * listener: Make the listener code compatible with new celery (debian
    buster)
  * Make swh_scheduler_create_tasks_from_temp use indexes
  * setup: prepare for pypi upload
  * docs: add a simple README file

 -- Antoine R. Dumont (@ardumont) <antoine.romain.dumont@gmail.com>  Mon, 22 Oct 2018 15:37:51 +0200

swh-scheduler (0.0.31-1~swh1) unstable-swh; urgency=medium

  * v0.0.31
  * sql/swh-scheduler: Make the create_tasks call idempotent
  * swh.scheduler.utils: Open create_task_dict function
  * sql/scheduler-data: Add lister gitlab task types
  * sql/scheduler-data: Reference the existing production lister data
  * swh.scheduler.backend_es: Open sniffing options

 -- Antoine R. Dumont (@ardumont) <antoine.romain.dumont@gmail.com>  Tue, 31 Jul 2018 06:55:39 +0200

swh-scheduler (0.0.30-1~swh1) unstable-swh; urgency=medium

  * v0.0.30
  * swh-scheduler-schema.sql: Archive disabled oneshot tasks as well
  * swh.scheduler.cli: Add policy to pretty printing task routine
  * swh.scheduler.cli: Fix broken cli list-pending since api change

 -- Antoine R. Dumont (@ardumont) <antoine.romain.dumont@gmail.com>  Fri, 22 Jun 2018 18:07:02 +0200

swh-scheduler (0.0.29-1~swh1) unstable-swh; urgency=medium

  * v0.0.29
  * swh.scheduler.cli: Change archival period to rolling month - 1 week
  * swh.scheduler.updater.writer: Force filter resolution to list
  * swh.scheduler.cli: Change default archival period to current month
  * swh.scheduler.cli: Improve logging message
  * swh.scheduler.updater.backend: Adapt configuration path accordingly

 -- Antoine R. Dumont (@ardumont) <antoine.romain.dumont@gmail.com>  Thu, 31 May 2018 11:42:51 +0200

swh-scheduler (0.0.28-1~swh1) unstable-swh; urgency=medium

  * v0.0.28
  * Fix wrong runtime dependencies

 -- Antoine R. Dumont (@ardumont) <antoine.romain.dumont@gmail.com>  Tue, 29 May 2018 14:12:15 +0200

swh-scheduler (0.0.27-1~swh1) unstable-swh; urgency=medium

  * v0.0.27
  * scheduler: Deal with priority in tasks
  * scheduler-update: new package python3-swh.scheduler.updater
  * Contains tools in charge of consuming events from arbitrary sources
  * and update the scheduler db

 -- Antoine R. Dumont (@ardumont) <antoine.romain.dumont@gmail.com>  Tue, 29 May 2018 12:27:34 +0200

swh-scheduler (0.0.26-1~swh1) unstable-swh; urgency=medium

  * v0.0.26
  * swh.scheduler: Fix package build
  * swh.scheduler.tests: Test remote scheduler api as well
  * swh.scheduler: Add tests around removing archivable tasks
  * swh.scheduler: Add tests around filtering archivable tasks
  * swh-scheduler-schema: Fix unneeded drop instructions
  * swh.scheduler.cli: Improve docstring
  * swh.scheduler.cli: Permit to specify the backend to use in cli
  * swh.scheduler.api: Bootstrap scheduler's remote api
  * swh.scheduler: Use `get_scheduler` api to instantiate a scheduler
  * swh.scheduler.backend: Fix docstring

 -- Antoine R. Dumont (@ardumont) <antoine.romain.dumont@gmail.com>  Thu, 26 Apr 2018 17:34:07 +0200

swh-scheduler (0.0.25-1~swh1) unstable-swh; urgency=medium

  * v0.0.25
  * swh.scheduler.cli.archive: Index arguments.kwargs as text

 -- Antoine R. Dumont (@ardumont) <antoine.romain.dumont@gmail.com>  Wed, 18 Apr 2018 12:34:43 +0200

swh-scheduler (0.0.24-1~swh1) unstable-swh; urgency=medium

  * v0.0.24
  * data/template: Do not index the arguments field (it's in _source)
  * data/README: Add a small readme to explain es install step
  * swh.scheduler.cli: Add a bulk index flag to separate read from index

 -- Antoine R. Dumont (@ardumont) <antoine.romain.dumont@gmail.com>  Fri, 13 Apr 2018 14:55:32 +0200

swh-scheduler (0.0.23-1~swh1) unstable-swh; urgency=medium

  * swh.scheduler.cli.archive: Delete only completely indexed tasks
  * Prior to this commit, it could happen that we removed tasks even
  * though we did not yet index associated task_run.
  * Related T986

 -- Antoine R. Dumont (@ardumont) <antoine.romain.dumont@gmail.com>  Tue, 10 Apr 2018 17:43:07 +0200

swh-scheduler (0.0.22-1~swh1) unstable-swh; urgency=medium

  * v0.0.22
  * Update to a more recent python3-elasticsearch client

 -- Antoine R. Dumont (@ardumont) <antoine.romain.dumont@gmail.com>  Mon, 09 Apr 2018 16:09:16 +0200

swh-scheduler (0.0.21-1~swh1) unstable-swh; urgency=medium

  * v0.0.21
  * Adapt default configuration
  * Fix typo in configuration variable name

 -- Antoine R. Dumont (@ardumont) <antoine.romain.dumont@gmail.com>  Fri, 30 Mar 2018 15:02:55 +0200

swh-scheduler (0.0.20-1~swh1) unstable-swh; urgency=medium

  * v0.0.20
  * swh.scheduler.cli.archive: Open completed oneshot or disabled
  * recurring tasks archival endpoint
  * swh.core.serializer: Move to msgpack serialization format
  * swh.scheduler.cli: Unify pretty print output
  * sql/data: Add new task type for loading mercurial dump
  * swh.scheduler.cli: Add sample use case for the scheduling cli
  * swh.scheduler.cli: Open policy column to the scheduling cli
  * swh.scheduler.cli: Open the delimiter option as cli argument
  * Fix issue when updating task-type without any retry delay defined
  * swh-scheduler/data: Add new oneshot scheduling load-mercurial task
  * backend: fix default scheduling_db value for consistency
  * backend: doc: fix return value of create_tasks

 -- Antoine R. Dumont (@ardumont) <antoine.romain.dumont@gmail.com>  Fri, 30 Mar 2018 11:44:18 +0200

swh-scheduler (0.0.19-1~swh1) unstable-swh; urgency=medium

  * v0.0.19
  * swh.scheduler.utils: Open utility function to create oneshot task

 -- Antoine R. Dumont (@ardumont) <antoine.romain.dumont@gmail.com>  Wed, 29 Nov 2017 12:51:15 +0100

swh-scheduler (0.0.18-1~swh1) unstable-swh; urgency=medium

  * Release swh.scheduler v0.0.18
  * Celery 4 compatibility

 -- Nicolas Dandrimont <nicolas@dandrimont.eu>  Wed, 08 Nov 2017 17:06:22 +0100

swh-scheduler (0.0.17-1~swh1) unstable-swh; urgency=medium

  * Release swh.scheduler version 0.0.17
  * Update packaging runes

 -- Nicolas Dandrimont <nicolas@dandrimont.eu>  Thu, 12 Oct 2017 18:49:02 +0200

swh-scheduler (0.0.16-1~swh1) unstable-swh; urgency=medium

  * Release swh-scheduler v0.0.16
  * add some tests
  * implement one-shot tasks
  * implement retry on temporary failure

 -- Nicolas Dandrimont <nicolas@dandrimont.eu>  Mon, 07 Aug 2017 18:44:03 +0200

swh-scheduler (0.0.15-1~swh1) unstable-swh; urgency=medium

  * Release swh-scheduler v0.0.15
  * Add some methods to get the length of task queues
  * worker: Show logs on stdout if loglevel = debug

 -- Nicolas Dandrimont <nicolas@dandrimont.eu>  Mon, 19 Jun 2017 19:44:56 +0200

swh-scheduler (0.0.14-1~swh1) unstable-swh; urgency=medium

  * Release swh.scheduler 0.0.14
  * Make the return value of tasks available in the listener

 -- Nicolas Dandrimont <nicolas@dandrimont.eu>  Mon, 12 Jun 2017 17:50:32 +0200

swh-scheduler (0.0.13-1~swh1) unstable-swh; urgency=medium

  * Release swh.scheduler v0.0.13
  * Use systemd for logging rather than PostgreSQL

 -- Nicolas Dandrimont <nicolas@dandrimont.eu>  Fri, 07 Apr 2017 11:57:50 +0200

swh-scheduler (0.0.12-1~swh1) unstable-swh; urgency=medium

  * Release swh.scheduler v0.0.12
  * Only log to database if the configuration is present

 -- Nicolas Dandrimont <nicolas@dandrimont.eu>  Thu, 09 Mar 2017 11:12:45 +0100

swh-scheduler (0.0.11-1~swh1) unstable-swh; urgency=medium

  * Release swh.scheduler v0.0.11
  * add utils.get_task

 -- Nicolas Dandrimont <nicolas@dandrimont.eu>  Tue, 14 Feb 2017 19:49:34 +0100

swh-scheduler (0.0.10-1~swh1) unstable-swh; urgency=medium

  * Release swh.scheduler v0.0.10
  * Allow disabling tasks

 -- Nicolas Dandrimont <nicolas@dandrimont.eu>  Thu, 20 Oct 2016 17:20:17 +0200

swh-scheduler (0.0.9-1~swh1) unstable-swh; urgency=medium

  * Release swh.scheduler v0.0.9
  * Revert management of one shot tasks
  * Add possibility of launching several worker instances

 -- Nicolas Dandrimont <nicolas@dandrimont.eu>  Fri, 02 Sep 2016 17:09:18 +0200

swh-scheduler (0.0.7-1~swh1) unstable-swh; urgency=medium

  * v0.0.7
  * Add oneshot task

 -- Antoine R. Dumont (@ardumont) <antoine.romain.dumont@gmail.com>  Fri, 01 Jul 2016 16:42:45 +0200

swh-scheduler (0.0.6-1~swh1) unstable-swh; urgency=medium

  * Release swh-scheduler v0.0.6
  * More reliability and efficiency when scheduling a lot ot tasks

 -- Nicolas Dandrimont <nicolas@dandrimont.eu>  Wed, 24 Feb 2016 18:46:57 +0100

swh-scheduler (0.0.5-1~swh1) unstable-swh; urgency=medium

  * Release swh.scheduler v0.0.5
  * Use copy for task mass-scheduling

 -- Nicolas Dandrimont <nicolas@dandrimont.eu>  Wed, 24 Feb 2016 12:13:38 +0100

swh-scheduler (0.0.4-1~swh1) unstable-swh; urgency=medium

  * Release swh-scheduler v0.0.4
  * general cleanup of the backend
  * use arrow instead of dateutil
  * add new cli program

 -- Nicolas Dandrimont <nicolas@dandrimont.eu>  Tue, 23 Feb 2016 17:46:04 +0100

swh-scheduler (0.0.3-1~swh1) unstable-swh; urgency=medium

  * Release swh.scheduler version 0.0.3
  * Implement the timestamp arguments to the task_run functions
  * Make the celery event listener use a reliable queue

 -- Nicolas Dandrimont <nicolas@dandrimont.eu>  Mon, 22 Feb 2016 15:14:28 +0100

swh-scheduler (0.0.2-1~swh1) unstable-swh; urgency=medium

  * Release swh.scheduler v0.0.2
  * Multiple schema changes
  * Initial releases for the celery job runner and the event listener

 -- Nicolas Dandrimont <nicolas@dandrimont.eu>  Fri, 19 Feb 2016 18:50:47 +0100

swh-scheduler (0.0.1-1~swh1) unstable-swh; urgency=medium

  * Initial release
  * Release swh.scheduler v0.0.1
  * Move swh.core.scheduling and swh.core.worker to swh.scheduler

 -- Nicolas Dandrimont <nicolas@dandrimont.eu>  Mon, 15 Feb 2016 11:07:30 +0100<|MERGE_RESOLUTION|>--- conflicted
+++ resolved
@@ -1,10 +1,3 @@
-<<<<<<< HEAD
-swh-scheduler (0.0.61-1~swh1~bpo10+1) buster-swh; urgency=medium
-
-  * Rebuild for buster-swh
-
- -- Software Heritage autobuilder (on jenkins-debian1) <jenkins@jenkins-debian1.internal.softwareheritage.org>  Mon, 07 Oct 2019 14:39:30 +0000
-=======
 swh-scheduler (0.0.62-1~swh1) unstable-swh; urgency=medium
 
   * New upstream release 0.0.62     - (tagged by Antoine R. Dumont
@@ -15,7 +8,6 @@
     pytest fixtures
 
  -- Software Heritage autobuilder (on jenkins-debian1) <jenkins@jenkins-debian1.internal.softwareheritage.org>  Fri, 18 Oct 2019 11:46:26 +0000
->>>>>>> 5185ff47
 
 swh-scheduler (0.0.61-1~swh1) unstable-swh; urgency=medium
 
