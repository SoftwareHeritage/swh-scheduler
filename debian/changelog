--- conflicted
+++ resolved
@@ -1,10 +1,3 @@
-<<<<<<< HEAD
-swh-scheduler (0.18.0-1~swh1~bpo10+1) buster-swh; urgency=medium
-
-  * Rebuild for buster-swh
-
- -- Software Heritage autobuilder (on jenkins-debian1) <jenkins@jenkins-debian1.internal.softwareheritage.org>  Thu, 02 Sep 2021 09:37:34 +0000
-=======
 swh-scheduler (0.18.2-1~swh1) unstable-swh; urgency=medium
 
   * New upstream release 0.18.2     - (tagged by Antoine R. Dumont
@@ -24,7 +17,6 @@
     available in the queues
 
  -- Software Heritage autobuilder (on jenkins-debian1) <jenkins@jenkins-debian1.internal.softwareheritage.org>  Fri, 15 Oct 2021 13:53:38 +0000
->>>>>>> 628c955d
 
 swh-scheduler (0.18.0-1~swh1) unstable-swh; urgency=medium
 
