--- conflicted
+++ resolved
@@ -1,10 +1,3 @@
-<<<<<<< HEAD
-swh-scheduler (0.0.54-1~swh1~bpo9+1) stretch-swh; urgency=medium
-
-  * Rebuild for stretch-swh
-
- -- Software Heritage autobuilder (on jenkins-debian1) <jenkins@jenkins-debian1.internal.softwareheritage.org>  Thu, 11 Apr 2019 09:42:09 +0000
-=======
 swh-scheduler (0.0.56-1~swh1) unstable-swh; urgency=medium
 
   * New upstream release 0.0.56     - (tagged by Nicolas Dandrimont
@@ -22,7 +15,6 @@
   * Upstream changes:     - version 0.0.55
 
  -- Software Heritage autobuilder (on jenkins-debian1) <jenkins@jenkins-debian1.internal.softwareheritage.org>  Mon, 06 May 2019 09:54:51 +0000
->>>>>>> ac0e474d
 
 swh-scheduler (0.0.54-1~swh1) unstable-swh; urgency=medium
 
