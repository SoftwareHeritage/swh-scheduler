<<<<<<< HEAD
swh-scheduler (0.14.2-1~swh1~bpo10+1) buster-swh; urgency=medium

  * Rebuild for buster-swh

 -- Software Heritage autobuilder (on jenkins-debian1) <jenkins@jenkins-debian1.internal.softwareheritage.org>  Thu, 06 May 2021 15:15:12 +0000
=======
swh-scheduler (0.15.0-1~swh1) unstable-swh; urgency=medium

  * New upstream release 0.15.0     - (tagged by Antoine R. Dumont
    (@ardumont) <ardumont@softwareheritage.org> on 2021-06-10 16:09:06
    +0200)
  * Upstream changes:     - v0.15.0     - separate-runner runner:
    Separate scheduling tasks with and without priority concern     -
    Refactor and extract a get_available_slots utility     - Add typing
    stubs dependencies for mypy>0.900     - pytest_plugin: Explicitly
    set hostname in broker_url for celery TestApp

 -- Software Heritage autobuilder (on jenkins-debian1) <jenkins@jenkins-debian1.internal.softwareheritage.org>  Thu, 10 Jun 2021 14:48:52 +0000
>>>>>>> 4e410ba9

swh-scheduler (0.14.2-1~swh1) unstable-swh; urgency=medium

  * New upstream release 0.14.2     - (tagged by Valentin Lorentz
    <vlorentz@softwareheritage.org> on 2021-05-06 17:09:00 +0200)
  * Upstream changes:     - v0.14.2     - * Fix flaky tests

 -- Software Heritage autobuilder (on jenkins-debian1) <jenkins@jenkins-debian1.internal.softwareheritage.org>  Thu, 06 May 2021 15:13:11 +0000

swh-scheduler (0.14.1-1~swh1) unstable-swh; urgency=medium

  * New upstream release 0.14.1     - (tagged by Antoine R. Dumont
    (@ardumont) <ardumont@softwareheritage.org> on 2021-05-06 16:00:07
    +0200)
  * Upstream changes:     - v0.14.1     - Use swh.core 0.14

 -- Software Heritage autobuilder (on jenkins-debian1) <jenkins@jenkins-debian1.internal.softwareheritage.org>  Thu, 06 May 2021 14:17:39 +0000

swh-scheduler (0.13.0-1~swh1) unstable-swh; urgency=medium

  * New upstream release 0.13.0     - (tagged by Antoine R. Dumont
    (@ardumont) <ardumont@softwareheritage.org> on 2021-04-20 11:46:51
    +0200)
  * Upstream changes:     - v0.13.0     - scheduler: Clean up
    priority/ratio task dead code     - Parse task_ids before calling
    set_status_tasks.     - tests: Complete checks on message with
    priority consumption

 -- Software Heritage autobuilder (on jenkins-debian1) <jenkins@jenkins-debian1.internal.softwareheritage.org>  Tue, 20 Apr 2021 09:51:00 +0000

swh-scheduler (0.12.0-1~swh1) unstable-swh; urgency=medium

  * New upstream release 0.12.0     - (tagged by Antoine R. Dumont
    (@ardumont) <ardumont@softwareheritage.org> on 2021-04-15 13:31:30
    +0200)
  * Upstream changes:     - v0.12.0     - Route priority tasks to
    dedicated save code now queues     - Fix various Sphinx warnings

 -- Software Heritage autobuilder (on jenkins-debian1) <jenkins@jenkins-debian1.internal.softwareheritage.org>  Thu, 15 Apr 2021 11:36:13 +0000

swh-scheduler (0.11.0-1~swh1) unstable-swh; urgency=medium

  * New upstream release 0.11.0     - (tagged by Antoine R. Dumont
    (@ardumont) <ardumont@softwareheritage.org> on 2021-04-14 18:15:53
    +0200)
  * Upstream changes:     - v0.11.0     - separate-queues backend: Open
    endpoints to peek/grab tasks with any priority     - Make
    origin_visit_stats_get return results from all pages     - journal
    client: Filter out status messages without type     - Simplify
    max_date()     - journal_client: Fix date computations for
    (un)eventful visits     - journal_client: Deal with failed status
    message

 -- Software Heritage autobuilder (on jenkins-debian1) <jenkins@jenkins-debian1.internal.softwareheritage.org>  Wed, 14 Apr 2021 16:19:31 +0000

swh-scheduler (0.10.0-1~swh1) unstable-swh; urgency=medium

  * New upstream release 0.10.0     - (tagged by Nicolas Dandrimont
    <nicolas@dandrimont.eu> on 2021-02-03 22:53:20 +0100)
  * Upstream changes:     - Release swh.scheduler 0.10.0     - Eagerly
    acknowledge celery tasks     - Loads of simulator improvements     -
    grab_next_visits:     - clean up query building     - account for
    schedule time to avoid rescheduling visits too fast     - allow
    overriding the scheduling timestamp for the simulator

 -- Software Heritage autobuilder (on jenkins-debian1) <jenkins@jenkins-debian1.internal.softwareheritage.org>  Wed, 03 Feb 2021 22:10:13 +0000

swh-scheduler (0.9.2-1~swh1) unstable-swh; urgency=medium

  * New upstream release 0.9.2     - (tagged by Antoine Lambert
    <antoine.lambert@inria.fr> on 2021-01-25 16:27:41 +0100)
  * Upstream changes:     - version 0.9.2

 -- Software Heritage autobuilder (on jenkins-debian1) <jenkins@jenkins-debian1.internal.softwareheritage.org>  Mon, 25 Jan 2021 15:31:21 +0000

swh-scheduler (0.9.1-1~swh1) unstable-swh; urgency=medium

  * New upstream release 0.9.1     - (tagged by Vincent SELLIER
    <vincent.sellier@softwareheritage.org> on 2021-01-21 19:20:33 +0100)
  * Upstream changes:     - v0.9.1     - * Solve uneventful/eventful
    with unordered messages with snapshots     - * Do not consider
    duplicated messages as uneventful event     - * Reorganize
    grab_next_visits tests to better check sorting behavior

 -- Software Heritage autobuilder (on jenkins-debian1) <jenkins@jenkins-debian1.internal.softwareheritage.org>  Thu, 21 Jan 2021 18:28:00 +0000

swh-scheduler (0.9.0-1~swh2) unstable-swh; urgency=medium

  * Bump new release to unstuck packaging

 -- Antoine R. Dumont (@ardumont) <ardumont@softwareheritage.org>  Thu, 21 Jan 2021 13:20:14 +0000

swh-scheduler (0.9.0-1~swh1) unstable-swh; urgency=medium

  * New upstream release 0.9.0     - (tagged by Antoine R. Dumont
    (@ardumont) <ardumont@softwareheritage.org> on 2021-01-21 11:54:47
    +0100)
  * Upstream changes:     - v0.9.0     - Populate origin_visit_stats
    table out of the origin_visit_status topic     - Introduce a
    scheduler policy simulator (old task-based scheduler, ...)     -
    Implement basic aggregated metrics on listed origins     -
    scheduler.cli.journal: Add `swh scheduler journal-client` cli     -
    Filter origins by visit type when scheduling the next visits     -
    Introduce a `swh scheduler origin schedule-next` cli     - Introduce
    a `swh scheduler origin grab-next` cli     - Add an new origin visit
    stats model object and related backend api     - Implement a basic
    endpoint for getting the next origins to visit     - doc: Add a cli
    section to the doc

 -- Software Heritage autobuilder (on jenkins-debian1) <jenkins@jenkins-debian1.internal.softwareheritage.org>  Thu, 21 Jan 2021 11:00:29 +0000

swh-scheduler (0.8.2-1~swh2) unstable-swh; urgency=medium

  * Bump dependency

 -- Antoine R. Dumont (@ardumont) <ardumont@softwareheritage.org>  Tue, 08 Dec 2020 09:29:26 +0000

swh-scheduler (0.8.2-1~swh1) unstable-swh; urgency=medium

  * New upstream release 0.8.2     - (tagged by Antoine R. Dumont
    (@ardumont) <ardumont@softwareheritage.org> on 2020-12-07 09:52:28
    +0100)
  * Upstream changes:     - v0.8.2     - requirement: Adapt celery
    requirements     - Replace usage of arrow datetime objects in favor
    of pure datetime ones     - Stop using the deprecated configuration
    scheme     - cli.task_type: All task_type clis without a scheduler
    should raise

 -- Software Heritage autobuilder (on jenkins-debian1) <jenkins@jenkins-debian1.internal.softwareheritage.org>  Mon, 07 Dec 2020 08:55:39 +0000

swh-scheduler (0.8.1-1~swh1) unstable-swh; urgency=medium

  * New upstream release 0.8.1     - (tagged by Antoine R. Dumont
    (@ardumont) <ardumont@softwareheritage.org> on 2020-11-24 14:13:36
    +0100)
  * Upstream changes:     - v0.8.1     - conftest: Reference
    swh.core.db.pytest_plugin

 -- Software Heritage autobuilder (on jenkins-debian1) <jenkins@jenkins-debian1.internal.softwareheritage.org>  Tue, 24 Nov 2020 13:16:08 +0000

swh-scheduler (0.8.0-1~swh1) unstable-swh; urgency=medium

  * New upstream release 0.8.0     - (tagged by Antoine R. Dumont
    (@ardumont) <ardumont@softwareheritage.org> on 2020-11-23 13:42:05
    +0100)
  * Upstream changes:     - v0.8.0     - requirements-test.txt: Drop no
    longer needed pytest-postgresql requirement     -
    scheduler.pytest_plugin: Make scheduler tests faster

 -- Software Heritage autobuilder (on jenkins-debian1) <jenkins@jenkins-debian1.internal.softwareheritage.org>  Mon, 23 Nov 2020 12:44:40 +0000

swh-scheduler (0.7.0-1~swh1) unstable-swh; urgency=medium

  * New upstream release 0.7.0     - (tagged by Antoine R. Dumont
    (@ardumont) <ardumont@softwareheritage.org> on 2020-10-19 09:30:36
    +0200)
  * Upstream changes:     - v0.7.0     - scheduler: Type and unify
    get_scheduler factory with other factories     - pytest_plugin:
    Explicitly name the scheduler test db differently     -
    test_server: Simplify exception manipulations     - tox.ini: pin
    black to the pre-commit version (19.10b0) to avoid flip-flops

 -- Software Heritage autobuilder (on jenkins-debian1) <jenkins@jenkins-debian1.internal.softwareheritage.org>  Mon, 19 Oct 2020 07:33:54 +0000

swh-scheduler (0.6.0-1~swh1) unstable-swh; urgency=medium

  * New upstream release 0.6.0     - (tagged by David Douard
    <david.douard@sdfa3.org> on 2020-09-25 12:03:33 +0200)
  * Upstream changes:     - v0.6.0

 -- Software Heritage autobuilder (on jenkins-debian1) <jenkins@jenkins-debian1.internal.softwareheritage.org>  Fri, 25 Sep 2020 10:06:32 +0000

swh-scheduler (0.5.3-1~swh1) unstable-swh; urgency=medium

  * New upstream release 0.5.3     - (tagged by Nicolas Dandrimont
    <nicolas@dandrimont.eu> on 2020-09-24 17:49:27 +0200)
  * Upstream changes:     - Release swh.scheduler v0.5.3     - Improve
    swh cli startup time     - Add isort and update flake8     - Improve
    pytest execution time     - Support recent kombu versions

 -- Software Heritage autobuilder (on jenkins-debian1) <jenkins@jenkins-debian1.internal.softwareheritage.org>  Thu, 24 Sep 2020 15:53:25 +0000

swh-scheduler (0.5.2-1~swh1) unstable-swh; urgency=medium

  * New upstream release 0.5.2     - (tagged by Antoine R. Dumont
    (@ardumont) <ardumont@softwareheritage.org> on 2020-07-10 13:01:48
    +0200)
  * Upstream changes:     - v0.5.2     - Do no expose pytest-plugin
    through setuptools, let modules require it when needed

 -- Software Heritage autobuilder (on jenkins-debian1) <jenkins@jenkins-debian1.internal.softwareheritage.org>  Fri, 10 Jul 2020 11:08:30 +0000

swh-scheduler (0.5.1-1~swh1) unstable-swh; urgency=medium

  * New upstream release 0.5.1     - (tagged by Nicolas Dandrimont
    <nicolas@dandrimont.eu> on 2020-07-09 10:18:03 +0200)
  * Upstream changes:     - Release swh.scheduler 0.5.1     - Drop
    dependency on future (not needed anymore)

 -- Software Heritage autobuilder (on jenkins-debian1) <jenkins@jenkins-debian1.internal.softwareheritage.org>  Thu, 09 Jul 2020 09:51:38 +0000

swh-scheduler (0.5.0-1~swh1) unstable-swh; urgency=medium

  * New upstream release 0.5.0     - (tagged by Nicolas Dandrimont
    <nicolas@dandrimont.eu> on 2020-07-09 10:16:57 +0200)
  * Upstream changes:     - Release swh.scheduler v0.5.0     - Move
    celery fixtures to the pytest plugin

 -- Software Heritage autobuilder (on jenkins-debian1) <jenkins@jenkins-debian1.internal.softwareheritage.org>  Thu, 09 Jul 2020 08:20:42 +0000

swh-scheduler (0.4.0-1~swh1) unstable-swh; urgency=medium

  * New upstream release 0.4.0     - (tagged by Nicolas Dandrimont
    <nicolas@dandrimont.eu> on 2020-07-06 16:47:28 +0200)
  * Upstream changes:     - Release swh.scheduler 0.4.0     - Extract
    pytest fixtures to a pytest plugin

 -- Software Heritage autobuilder (on jenkins-debian1) <jenkins@jenkins-debian1.internal.softwareheritage.org>  Mon, 06 Jul 2020 14:52:42 +0000

swh-scheduler (0.3.0-1~swh1) unstable-swh; urgency=medium

  * New upstream release 0.3.0     - (tagged by Nicolas Dandrimont
    <nicolas@dandrimont.eu> on 2020-07-06 12:18:28 +0200)
  * Upstream changes:     - Release swh.scheduler 0.3.0     - Add
    get_listed_origins endpoint

 -- Software Heritage autobuilder (on jenkins-debian1) <jenkins@jenkins-debian1.internal.softwareheritage.org>  Mon, 06 Jul 2020 10:23:31 +0000

swh-scheduler (0.2.2-1~swh1) unstable-swh; urgency=medium

  * New upstream release 0.2.2     - (tagged by Nicolas Dandrimont
    <nicolas@dandrimont.eu> on 2020-06-22 14:03:34 +0200)
  * Upstream changes:     - Release swh.scheduler 0.2.2     - Re-
    introduce root endpoint for the RPC server

 -- Software Heritage autobuilder (on jenkins-debian1) <jenkins@jenkins-debian1.internal.softwareheritage.org>  Mon, 22 Jun 2020 12:07:05 +0000

swh-scheduler (0.2.1-1~swh1) unstable-swh; urgency=medium

  [ Nicolas Dandrimont ]
  * Force celery >= 4.3

  [ Software Heritage autobuilder (on jenkins-debian1) ]
  * New upstream release 0.2.1     - (tagged by Nicolas Dandrimont
    <nicolas@dandrimont.eu> on 2020-06-22 12:09:32 +0200)
  * Upstream changes:     - Release swh.scheduler 0.2.1     - Bump
    celery requirement to 4.3+

 -- Software Heritage autobuilder (on jenkins-debian1) <jenkins@jenkins-debian1.internal.softwareheritage.org>  Mon, 22 Jun 2020 10:12:50 +0000

swh-scheduler (0.2.0-1~swh1) unstable-swh; urgency=medium

  [ Nicolas Dandrimont ]
  * Switch from vcversioner to setuptools-scm
  * wrap-and-sort

  [ Software Heritage autobuilder (on jenkins-debian1) ]
  * New upstream release 0.2.0     - (tagged by Nicolas Dandrimont
    <nicolas@dandrimont.eu> on 2020-06-22 10:33:11 +0200)
  * Upstream changes:     - Release swh.scheduler 0.2.0     - Implement
    storage of lister and listed origin information     - Add swh
    scheduler celery-monitor command     - Overhaul RPC to use automatic
    generation

 -- Software Heritage autobuilder (on jenkins-debian1) <jenkins@jenkins-debian1.internal.softwareheritage.org>  Mon, 22 Jun 2020 08:36:49 +0000

swh-scheduler (0.1.1-1~swh1) unstable-swh; urgency=medium

  * New upstream release 0.1.1     - (tagged by Nicolas Dandrimont
    <nicolas@dandrimont.eu> on 2020-06-03 11:34:19 +0200)
  * Upstream changes:     - Release swh.scheduler v0.1.1     - Add
    missing dependency on future for celery 4.4.4

 -- Software Heritage autobuilder (on jenkins-debian1) <jenkins@jenkins-debian1.internal.softwareheritage.org>  Wed, 03 Jun 2020 09:39:25 +0000

swh-scheduler (0.1.0-1~swh1) unstable-swh; urgency=medium

  * New upstream release 0.1.0     - (tagged by Nicolas Dandrimont
    <nicolas@dandrimont.eu> on 2020-05-19 11:48:34 +0200)
  * Upstream changes:     - Release swh.scheduler v0.1.0     - Blacken
    source code     - Disable azure http logspam     - Only schedule
    tasks when the buffer is somewhat empty

 -- Software Heritage autobuilder (on jenkins-debian1) <jenkins@jenkins-debian1.internal.softwareheritage.org>  Tue, 19 May 2020 09:52:31 +0000

swh-scheduler (0.0.72-1~swh1) unstable-swh; urgency=medium

  * New upstream release 0.0.72     - (tagged by Nicolas Dandrimont
    <nicolas@dandrimont.eu> on 2020-03-23 13:07:38 +0100)
  * Upstream changes:     - Release swh.scheduler v0.0.72     - Update
    instantiation of storage in tests     - ensure that create_task_type
    is idempotent     - introduce new listener based on pika

 -- Software Heritage autobuilder (on jenkins-debian1) <jenkins@jenkins-debian1.internal.softwareheritage.org>  Mon, 23 Mar 2020 12:12:00 +0000

swh-scheduler (0.0.71-1~swh1) unstable-swh; urgency=medium

  * New upstream release 0.0.71     - (tagged by Antoine R. Dumont
    (@ardumont) <antoine.romain.dumont@gmail.com> on 2020-01-23 14:24:56
    +0100)
  * Upstream changes:     - v0.0.71     - sentry: Fix initialization
    init_sentry call

 -- Software Heritage autobuilder (on jenkins-debian1) <jenkins@jenkins-debian1.internal.softwareheritage.org>  Thu, 23 Jan 2020 13:29:33 +0000

swh-scheduler (0.0.70-1~swh1) unstable-swh; urgency=medium

  * New upstream release 0.0.70     - (tagged by Antoine R. Dumont
    (@ardumont) <antoine.romain.dumont@gmail.com> on 2020-01-23 13:43:35
    +0100)
  * Upstream changes:     - v0.0.70     - Use swh.core.sentry instead of
    calling sentry_sdk.init directly     - backend_es: Fix configuration
    mapping

 -- Software Heritage autobuilder (on jenkins-debian1) <jenkins@jenkins-debian1.internal.softwareheritage.org>  Thu, 23 Jan 2020 12:47:43 +0000

swh-scheduler (0.0.69-1~swh1) unstable-swh; urgency=medium

  * New upstream release 0.0.69     - (tagged by Antoine R. Dumont
    (@ardumont) <antoine.romain.dumont@gmail.com> on 2019-12-17 16:00:24
    +0100)
  * Upstream changes:     - v0.0.69     - Fix scheduler's archive task
    cli     - Make the filter task endpoint a paginated endpoint     -
    Add coverage on the archive task cli

 -- Software Heritage autobuilder (on jenkins-debian1) <jenkins@jenkins-debian1.internal.softwareheritage.org>  Tue, 17 Dec 2019 15:04:48 +0000

swh-scheduler (0.0.68-1~swh1) unstable-swh; urgency=medium

  * New upstream release 0.0.68     - (tagged by Antoine R. Dumont
    (@ardumont) <antoine.romain.dumont@gmail.com> on 2019-12-17 15:28:13
    +0100)
  * Upstream changes:     - v0.0.68     - Fix scheduler's archive task
    cli     - Make the filter task endpoint a paginated endpoint     -
    Add coverage on the archive task cli

 -- Software Heritage autobuilder (on jenkins-debian1) <jenkins@jenkins-debian1.internal.softwareheritage.org>  Tue, 17 Dec 2019 14:33:33 +0000

swh-scheduler (0.0.67-1~swh1) unstable-swh; urgency=medium

  * New upstream release 0.0.67     - (tagged by Antoine R. Dumont
    (@ardumont) <antoine.romain.dumont@gmail.com> on 2019-12-17 14:33:36
    +0100)
  * Upstream changes:     - v0.0.67     - Fix scheduler's archive task
    cli     - Make the filter task endpoint a paginated endpoint     -
    Add coverage on the archive task cli

 -- Software Heritage autobuilder (on jenkins-debian1) <jenkins@jenkins-debian1.internal.softwareheritage.org>  Tue, 17 Dec 2019 13:38:03 +0000

swh-scheduler (0.0.66-1~swh1) unstable-swh; urgency=medium

  * New upstream release 0.0.66     - (tagged by Nicolas Dandrimont
    <nicolas@dandrimont.eu> on 2019-12-17 12:04:20 +0100)
  * Upstream changes:     - Release swh.scheduler v0.0.66     -
    initialize sentry on celery worker startup     - improve task
    archival endpoints in backend api

 -- Software Heritage autobuilder (on jenkins-debian1) <jenkins@jenkins-debian1.internal.softwareheritage.org>  Tue, 17 Dec 2019 11:08:25 +0000

swh-scheduler (0.0.65-1~swh2) unstable-swh; urgency=medium

  * Add pytest-mock build-dependency.

 -- Nicolas Dandrimont <olasd@debian.org>  Fri, 13 Dec 2019 11:57:41 +0100

swh-scheduler (0.0.65-1~swh1) unstable-swh; urgency=medium

  * New upstream release 0.0.65     - (tagged by Nicolas Dandrimont
    <nicolas@dandrimont.eu> on 2019-12-13 11:45:55 +0100)
  * Upstream changes:     - Release swh.scheduler v0.0.65     - Drop the
    scheduler updater     - Add a statsd probe for task execution
    timestamps     - Add listener and runner statsd probes     - CLI
    updates     - Python packaging housekeeping

 -- Software Heritage autobuilder (on jenkins-debian1) <jenkins@jenkins-debian1.internal.softwareheritage.org>  Fri, 13 Dec 2019 10:54:31 +0000

swh-scheduler (0.0.64-1~swh1) unstable-swh; urgency=medium

  * New upstream release 0.0.64     - (tagged by Antoine R. Dumont
    (@ardumont) <antoine.romain.dumont@gmail.com> on 2019-11-20 14:26:00
    +0100)
  * Upstream changes:     - v0.0.64     - req-swh*: Remove old package
    loader backend names

 -- Software Heritage autobuilder (on jenkins-debian1) <jenkins@jenkins-debian1.internal.softwareheritage.org>  Wed, 20 Nov 2019 13:29:37 +0000

swh-scheduler (0.0.63-1~swh2) unstable-swh; urgency=medium

  * Update build dependency

 -- Antoine R. Dumont (@ardumont) <antoine.romain.dumont@gmail.com>  Tue, 19 Nov 2019 17:07:40 +0100

swh-scheduler (0.0.63-1~swh1) unstable-swh; urgency=medium

  * New upstream release 0.0.63     - (tagged by Antoine R. Dumont
    (@ardumont) <antoine.romain.dumont@gmail.com> on 2019-11-19 14:09:12
    +0100)
  * Upstream changes:     - v0.0.63     - swh.scheduler.cli: Add `swh
    scheduler task-type register` cli     - Use the shared_task
    decorator instead of binding to a specific celery app     -
    celery/tests: mostly revert e770eb30 to fix celery app
    initialization in tests

 -- Software Heritage autobuilder (on jenkins-debian1) <jenkins@jenkins-debian1.internal.softwareheritage.org>  Tue, 19 Nov 2019 13:14:59 +0000

swh-scheduler (0.0.62-1~swh1) unstable-swh; urgency=medium

  * New upstream release 0.0.62     - (tagged by Antoine R. Dumont
    (@ardumont) <antoine.romain.dumont@gmail.com> on 2019-10-18 13:39:27
    +0200)
  * Upstream changes:     - v0.0.62     - celery_backend.config: Make
    JournalHandler import optional     - tests: rewrite tests using
    pytest fixtures

 -- Software Heritage autobuilder (on jenkins-debian1) <jenkins@jenkins-debian1.internal.softwareheritage.org>  Fri, 18 Oct 2019 11:46:26 +0000

swh-scheduler (0.0.61-1~swh1) unstable-swh; urgency=medium

  * New upstream release 0.0.61     - (tagged by Nicolas Dandrimont
    <nicolas@dandrimont.eu> on 2019-10-07 16:33:17 +0200)
  * Upstream changes:     - Release swh.scheduler v0.0.61     - Remove
    bogus dict.get(default=) statement

 -- Software Heritage autobuilder (on jenkins-debian1) <jenkins@jenkins-debian1.internal.softwareheritage.org>  Mon, 07 Oct 2019 14:37:37 +0000

swh-scheduler (0.0.60-1~swh2) unstable-swh; urgency=medium

  * Force postgresql executable to a pg_ctl that exists when running tests.

 -- Nicolas Dandrimont <olasd@debian.org>  Tue, 01 Oct 2019 18:14:39 +0200

swh-scheduler (0.0.60-1~swh1) unstable-swh; urgency=medium

  * New upstream release 0.0.60     - (tagged by Stefano Zacchiroli
    <zack@upsilon.cc> on 2019-10-01 13:13:13 +0200)
  * Upstream changes:     - v0.0.60     - * tox: anticipate mypy run to
    just after flake8     - * init.py: switch to documented way of
    extending path     - * tox.ini: add mypy section     - * typing:
    minimal changes to make a no-op mypy run pass     - * fix typo in
    docstring and sample file name     - * admin CLI: drop obsolete
    backward compatibility aliases     - * click "required" param wants
    bool, not int

 -- Software Heritage autobuilder (on jenkins-debian1) <jenkins@jenkins-debian1.internal.softwareheritage.org>  Tue, 01 Oct 2019 11:22:43 +0000

swh-scheduler (0.0.59-1~swh1) unstable-swh; urgency=medium

  * New upstream release 0.0.59     - (tagged by David Douard
    <david.douard@sdfa3.org> on 2019-09-04 16:08:27 +0200)
  * Upstream changes:     - v0.0.59

 -- Software Heritage autobuilder (on jenkins-debian1) <jenkins@jenkins-debian1.internal.softwareheritage.org>  Wed, 04 Sep 2019 14:11:48 +0000

swh-scheduler (0.0.58-1~swh1) unstable-swh; urgency=medium

  * New upstream release 0.0.58     - (tagged by Antoine R. Dumont
    (@ardumont) <antoine.romain.dumont@gmail.com> on 2019-09-03 10:19:34
    +0200)
  * Upstream changes:     - v0.0.58     - celery: auto add tasks
    declared in the swh.workers entry point in task_modules     -
    api/client: use RPCClient instead of deprecated SWHRemoteAPI     -
    Make schedule_origins use origin urls instead of ids in task
    arguments.     - docs: add code of conduct document     - docs: very
    beginning of a practical documentation on the scheduler     -
    config: Add a pre-commit config file     - data: Insert new cgit
    instance lister task     - data: Insert load-tar task-type

 -- Software Heritage autobuilder (on jenkins-debian1) <jenkins@jenkins-debian1.internal.softwareheritage.org>  Tue, 03 Sep 2019 08:28:19 +0000

swh-scheduler (0.0.57-1~swh1) unstable-swh; urgency=medium

  * New upstream release 0.0.57     - (tagged by David Douard
    <david.douard@sdfa3.org> on 2019-06-26 14:56:32 +0200)
  * Upstream changes:     - v0.0.57

 -- Software Heritage autobuilder (on jenkins-debian1) <jenkins@jenkins-debian1.internal.softwareheritage.org>  Wed, 26 Jun 2019 13:05:20 +0000

swh-scheduler (0.0.56-1~swh1) unstable-swh; urgency=medium

  * New upstream release 0.0.56     - (tagged by Nicolas Dandrimont
    <nicolas@dandrimont.eu> on 2019-05-07 18:16:20 +0200)
  * Upstream changes:     - listener: Release the db object after using
    it     - This is the contract that get_db/put_db is supposed to
    conform to.

 -- Software Heritage autobuilder (on jenkins-debian1) <jenkins@jenkins-debian1.internal.softwareheritage.org>  Tue, 14 May 2019 12:40:09 +0000

swh-scheduler (0.0.55-1~swh1) unstable-swh; urgency=medium

  * New upstream release 0.0.55     - (tagged by Antoine Lambert
    <antoine.lambert@inria.fr> on 2019-05-06 11:47:43 +0200)
  * Upstream changes:     - version 0.0.55

 -- Software Heritage autobuilder (on jenkins-debian1) <jenkins@jenkins-debian1.internal.softwareheritage.org>  Mon, 06 May 2019 09:54:51 +0000

swh-scheduler (0.0.54-1~swh1) unstable-swh; urgency=medium

  * New upstream release 0.0.54     - (tagged by Antoine R. Dumont
    (@ardumont) <antoine.romain.dumont@gmail.com> on 2019-04-11 11:33:40
    +0200)
  * Upstream changes:     - v0.0.54     - cli_utils: Use yaml.safe_load
    instead of yaml.load     - Fix support of latest versions of swh-
    core and psycopg2     - sql/data: Add npm related task types

 -- Software Heritage autobuilder (on jenkins-debian1) <jenkins@jenkins-debian1.internal.softwareheritage.org>  Thu, 11 Apr 2019 09:40:14 +0000

swh-scheduler (0.0.53-1~swh1) unstable-swh; urgency=medium

  * New upstream release 0.0.53     - (tagged by Antoine Lambert
    <antoine.lambert@inria.fr> on 2019-04-04 16:45:56 +0200)
  * Upstream changes:     - version 0.0.53

 -- Software Heritage autobuilder (on jenkins-debian1) <jenkins@jenkins-debian1.internal.softwareheritage.org>  Thu, 04 Apr 2019 14:55:20 +0000

swh-scheduler (0.0.52-1~swh1) unstable-swh; urgency=medium

  * New upstream release 0.0.52     - (tagged by Nicolas Dandrimont
    <nicolas@dandrimont.eu> on 2019-04-03 10:54:06 +0200)
  * Upstream changes:     - Release swh.scheduler v0.0.52     - Move to
    result_serializer = json to work around celery 4.3 bug     - Fix db
    initialization

 -- Software Heritage autobuilder (on jenkins-debian1) <jenkins@jenkins-debian1.internal.softwareheritage.org>  Wed, 03 Apr 2019 08:59:00 +0000

swh-scheduler (0.0.51-1~swh1) unstable-swh; urgency=medium

  * New upstream release 0.0.51     - (tagged by Antoine R. Dumont
    (@ardumont) <antoine.romain.dumont@gmail.com> on 2019-03-22 12:09:22
    +0100)
  * Upstream changes:     - v0.0.51     - requirements.txt: Remove kombu
    dependency

 -- Software Heritage autobuilder (on jenkins-debian1) <jenkins@jenkins-debian1.internal.softwareheritage.org>  Fri, 22 Mar 2019 11:16:06 +0000

swh-scheduler (0.0.50-1~swh2) unstable-swh; urgency=medium

  * Update build- and runtime dependencies

 -- Nicolas Dandrimont <olasd@debian.org>  Fri, 15 Mar 2019 18:24:11 +0100

swh-scheduler (0.0.50-1~swh1) unstable-swh; urgency=medium

  * New upstream release 0.0.50     - (tagged by Nicolas Dandrimont
    <nicolas@dandrimont.eu> on 2019-03-15 18:07:24 +0100)
  * Upstream changes:     - Release swh.scheduler v0.0.50     - Add an
    explicit log target for stdout and/or journald     - Avoid useless
    log lines     - Improve test coverage     - Add support for non-
    string options in the CLI

 -- Software Heritage autobuilder (on jenkins-debian1) <jenkins@jenkins-debian1.internal.softwareheritage.org>  Fri, 15 Mar 2019 17:16:03 +0000

swh-scheduler (0.0.49-1~swh2) unstable-swh; urgency=medium

  * Export LC_ALL=C.UTF-8

 -- Nicolas Dandrimont <olasd@softwareheritage.org>  Thu, 14 Mar 2019 13:42:24 +0100

swh-scheduler (0.0.49-1~swh1) unstable-swh; urgency=medium

  * New upstream release 0.0.49     - (tagged by Nicolas Dandrimont
    <nicolas@dandrimont.eu> on 2019-03-03 08:48:04 +0100)
  * Upstream changes:     - Release swh.scheduler v0.0.49     - various
    fixes around celery behavior     - move wsgi endpoint to a separate
    module     - add tests for the CLI

 -- Software Heritage autobuilder (on jenkins-debian1) <jenkins@jenkins-debian1.internal.softwareheritage.org>  Sun, 03 Mar 2019 07:55:41 +0000

swh-scheduler (0.0.48-1~swh1) unstable-swh; urgency=medium

  * New upstream release 0.0.48     - (tagged by Antoine R. Dumont
    (@ardumont) <antoine.romain.dumont@gmail.com> on 2019-02-22 16:11:51
    +0100)
  * Upstream changes:     - v0.0.48     - Fix comment on main scheduler
    schema

 -- Software Heritage autobuilder (on jenkins-debian1) <jenkins@jenkins-debian1.internal.softwareheritage.org>  Fri, 22 Feb 2019 15:17:20 +0000

swh-scheduler (0.0.47-1~swh2) unstable-swh; urgency=low

  * Upstream release to fix build dependencies issue

 -- Antoine Romain Dumont (@ardumont) <antoine.romain.dumont@gmail.com>  Thu, 21 Feb 2019 15:41:24 +0100

swh-scheduler (0.0.47-1~swh1) unstable-swh; urgency=medium

  * New upstream release 0.0.47     - (tagged by Valentin Lorentz
    <vlorentz@softwareheritage.org> on 2019-02-20 16:53:20 +0100)
  * Upstream changes:     - Fix crash of SchedulerBackend.search_tasks
    when no argument is given.

 -- Software Heritage autobuilder (on jenkins-debian1) <jenkins@jenkins-debian1.internal.softwareheritage.org>  Thu, 21 Feb 2019 09:13:07 +0000

swh-scheduler (0.0.46-1~swh1) unstable-swh; urgency=medium

  * New upstream release 0.0.46     - (tagged by Antoine R. Dumont
    (@ardumont) <antoine.romain.dumont@gmail.com> on 2019-02-15 15:05:47
    +0100)
  * Upstream changes:     - v0.0.46     - scheduler.task: Remove no
    longer used Task class

 -- Software Heritage autobuilder (on jenkins-debian1) <jenkins@jenkins-debian1.internal.softwareheritage.org>  Fri, 15 Feb 2019 14:15:26 +0000

swh-scheduler (0.0.45-1~swh1) unstable-swh; urgency=medium

  * New upstream release 0.0.45     - (tagged by Antoine R. Dumont
    (@ardumont) <antoine.romain.dumont@gmail.com> on 2019-02-15 10:43:07
    +0100)
  * Upstream changes:     - v0.0.45     - celery_backend/config: Fix
    loglevel for amqp module

 -- Software Heritage autobuilder (on jenkins-debian1) <jenkins@jenkins-debian1.internal.softwareheritage.org>  Fri, 15 Feb 2019 09:48:25 +0000

swh-scheduler (0.0.44-1~swh1) unstable-swh; urgency=medium

  * New upstream release 0.0.44     - (tagged by Antoine R. Dumont
    (@ardumont) <antoine.romain.dumont@gmail.com> on 2019-02-13 16:29:05
    +0100)
  * Upstream changes:     - v0.0.44     - swh-scheduler-api: Fix
    configuration read too many times

 -- Software Heritage autobuilder (on jenkins-debian1) <jenkins@jenkins-debian1.internal.softwareheritage.org>  Wed, 13 Feb 2019 15:34:34 +0000

swh-scheduler (0.0.43-1~swh1) unstable-swh; urgency=medium

  * New upstream release 0.0.43     - (tagged by David Douard
    <david.douard@sdfa3.org> on 2019-02-13 15:27:27 +0100)
  * Upstream changes:     - v0.0.43

 -- Software Heritage autobuilder (on jenkins-debian1) <jenkins@jenkins-debian1.internal.softwareheritage.org>  Wed, 13 Feb 2019 14:46:59 +0000

swh-scheduler (0.0.42-1~swh1) unstable-swh; urgency=medium

  * New upstream release 0.0.42     - (tagged by Antoine R. Dumont
    (@ardumont) <antoine.romain.dumont@gmail.com> on 2019-02-11 14:28:10
    +0100)
  * Upstream changes:     - v0.0.42     - Fix dependency requirements
    for hypothesis

 -- Software Heritage autobuilder (on jenkins-debian1) <jenkins@jenkins-debian1.internal.softwareheritage.org>  Mon, 11 Feb 2019 13:33:48 +0000

swh-scheduler (0.0.41-1~swh1) unstable-swh; urgency=medium

  * New upstream release 0.0.41     - (tagged by David Douard
    <david.douard@sdfa3.org> on 2019-02-06 15:25:56 +0100)
  * Upstream changes:     - v0.0.41

 -- Software Heritage autobuilder (on jenkins-debian1) <jenkins@jenkins-debian1.internal.softwareheritage.org>  Wed, 06 Feb 2019 15:33:04 +0000

swh-scheduler (0.0.40-1~swh1) unstable-swh; urgency=medium

  * New upstream release 0.0.40     - (tagged by Antoine R. Dumont
    (@ardumont) <antoine.romain.dumont@gmail.com> on 2019-01-28 16:24:04
    +0100)
  * Upstream changes:     - v0.0.40     - swh.scheduler.tests: Mark db
    tests as such     - Force tox environment to C.UTF-8 locale     -
    Add debug logging in the SWHTask class

 -- Software Heritage autobuilder (on jenkins-debian1) <jenkins@jenkins-debian1.internal.softwareheritage.org>  Mon, 28 Jan 2019 15:30:41 +0000

swh-scheduler (0.0.39-1~swh1) unstable-swh; urgency=medium

  * New upstream release 0.0.39     - (tagged by David Douard
    <david.douard@sdfa3.org> on 2019-01-16 13:37:58 +0100)
  * Upstream changes:     - v0.0.39

 -- Software Heritage autobuilder (on jenkins-debian1) <jenkins@jenkins-debian1.internal.softwareheritage.org>  Wed, 16 Jan 2019 12:42:37 +0000

swh-scheduler (0.0.38-1~swh1) unstable-swh; urgency=medium

  * New upstream release 0.0.38     - (tagged by David Douard
    <david.douard@sdfa3.org> on 2018-12-20 14:39:59 +0100)
  * Upstream changes:     - v0.0.38

 -- Software Heritage autobuilder (on jenkins-debian1) <jenkins@jenkins-debian1.internal.softwareheritage.org>  Wed, 09 Jan 2019 18:32:14 +0000

swh-scheduler (0.0.35-1~swh1) unstable-swh; urgency=medium

  * v0.0.35
  * tests: Add SchedulerTestFixture
  * swh.scheduler.utils: Allow to add more task information
  * sql/40-swh-data: Update new indexer task types for local db

 -- Antoine R. Dumont (@ardumont) <antoine.romain.dumont@gmail.com>  Mon, 29 Oct 2018 10:07:08 +0100

swh-scheduler (0.0.34-1~swh1) unstable-swh; urgency=medium

  * v0.0.34
  * Finalize pytest migration

 -- Antoine R. Dumont (@ardumont) <antoine.romain.dumont@gmail.com>  Thu, 25 Oct 2018 17:52:03 +0200

swh-scheduler (0.0.33-1~swh1) unstable-swh; urgency=medium

  * v0.0.33

 -- David Douard <david.douard@sdfa3.org>  Thu, 25 Oct 2018 16:03:16 +0200

swh-scheduler (0.0.32-1~swh1) unstable-swh; urgency=medium

  * v0.0.32
  * tests: Add celery fixture to ease tests
  * tests: make tests use sql/ files from the package
  * tests: Starting migration towards pytest
  * listener: Make the listener code compatible with new celery (debian
    buster)
  * Make swh_scheduler_create_tasks_from_temp use indexes
  * setup: prepare for pypi upload
  * docs: add a simple README file

 -- Antoine R. Dumont (@ardumont) <antoine.romain.dumont@gmail.com>  Mon, 22 Oct 2018 15:37:51 +0200

swh-scheduler (0.0.31-1~swh1) unstable-swh; urgency=medium

  * v0.0.31
  * sql/swh-scheduler: Make the create_tasks call idempotent
  * swh.scheduler.utils: Open create_task_dict function
  * sql/scheduler-data: Add lister gitlab task types
  * sql/scheduler-data: Reference the existing production lister data
  * swh.scheduler.backend_es: Open sniffing options

 -- Antoine R. Dumont (@ardumont) <antoine.romain.dumont@gmail.com>  Tue, 31 Jul 2018 06:55:39 +0200

swh-scheduler (0.0.30-1~swh1) unstable-swh; urgency=medium

  * v0.0.30
  * swh-scheduler-schema.sql: Archive disabled oneshot tasks as well
  * swh.scheduler.cli: Add policy to pretty printing task routine
  * swh.scheduler.cli: Fix broken cli list-pending since api change

 -- Antoine R. Dumont (@ardumont) <antoine.romain.dumont@gmail.com>  Fri, 22 Jun 2018 18:07:02 +0200

swh-scheduler (0.0.29-1~swh1) unstable-swh; urgency=medium

  * v0.0.29
  * swh.scheduler.cli: Change archival period to rolling month - 1 week
  * swh.scheduler.updater.writer: Force filter resolution to list
  * swh.scheduler.cli: Change default archival period to current month
  * swh.scheduler.cli: Improve logging message
  * swh.scheduler.updater.backend: Adapt configuration path accordingly

 -- Antoine R. Dumont (@ardumont) <antoine.romain.dumont@gmail.com>  Thu, 31 May 2018 11:42:51 +0200

swh-scheduler (0.0.28-1~swh1) unstable-swh; urgency=medium

  * v0.0.28
  * Fix wrong runtime dependencies

 -- Antoine R. Dumont (@ardumont) <antoine.romain.dumont@gmail.com>  Tue, 29 May 2018 14:12:15 +0200

swh-scheduler (0.0.27-1~swh1) unstable-swh; urgency=medium

  * v0.0.27
  * scheduler: Deal with priority in tasks
  * scheduler-update: new package python3-swh.scheduler.updater
  * Contains tools in charge of consuming events from arbitrary sources
  * and update the scheduler db

 -- Antoine R. Dumont (@ardumont) <antoine.romain.dumont@gmail.com>  Tue, 29 May 2018 12:27:34 +0200

swh-scheduler (0.0.26-1~swh1) unstable-swh; urgency=medium

  * v0.0.26
  * swh.scheduler: Fix package build
  * swh.scheduler.tests: Test remote scheduler api as well
  * swh.scheduler: Add tests around removing archivable tasks
  * swh.scheduler: Add tests around filtering archivable tasks
  * swh-scheduler-schema: Fix unneeded drop instructions
  * swh.scheduler.cli: Improve docstring
  * swh.scheduler.cli: Permit to specify the backend to use in cli
  * swh.scheduler.api: Bootstrap scheduler's remote api
  * swh.scheduler: Use `get_scheduler` api to instantiate a scheduler
  * swh.scheduler.backend: Fix docstring

 -- Antoine R. Dumont (@ardumont) <antoine.romain.dumont@gmail.com>  Thu, 26 Apr 2018 17:34:07 +0200

swh-scheduler (0.0.25-1~swh1) unstable-swh; urgency=medium

  * v0.0.25
  * swh.scheduler.cli.archive: Index arguments.kwargs as text

 -- Antoine R. Dumont (@ardumont) <antoine.romain.dumont@gmail.com>  Wed, 18 Apr 2018 12:34:43 +0200

swh-scheduler (0.0.24-1~swh1) unstable-swh; urgency=medium

  * v0.0.24
  * data/template: Do not index the arguments field (it's in _source)
  * data/README: Add a small readme to explain es install step
  * swh.scheduler.cli: Add a bulk index flag to separate read from index

 -- Antoine R. Dumont (@ardumont) <antoine.romain.dumont@gmail.com>  Fri, 13 Apr 2018 14:55:32 +0200

swh-scheduler (0.0.23-1~swh1) unstable-swh; urgency=medium

  * swh.scheduler.cli.archive: Delete only completely indexed tasks
  * Prior to this commit, it could happen that we removed tasks even
  * though we did not yet index associated task_run.
  * Related T986

 -- Antoine R. Dumont (@ardumont) <antoine.romain.dumont@gmail.com>  Tue, 10 Apr 2018 17:43:07 +0200

swh-scheduler (0.0.22-1~swh1) unstable-swh; urgency=medium

  * v0.0.22
  * Update to a more recent python3-elasticsearch client

 -- Antoine R. Dumont (@ardumont) <antoine.romain.dumont@gmail.com>  Mon, 09 Apr 2018 16:09:16 +0200

swh-scheduler (0.0.21-1~swh1) unstable-swh; urgency=medium

  * v0.0.21
  * Adapt default configuration
  * Fix typo in configuration variable name

 -- Antoine R. Dumont (@ardumont) <antoine.romain.dumont@gmail.com>  Fri, 30 Mar 2018 15:02:55 +0200

swh-scheduler (0.0.20-1~swh1) unstable-swh; urgency=medium

  * v0.0.20
  * swh.scheduler.cli.archive: Open completed oneshot or disabled
  * recurring tasks archival endpoint
  * swh.core.serializer: Move to msgpack serialization format
  * swh.scheduler.cli: Unify pretty print output
  * sql/data: Add new task type for loading mercurial dump
  * swh.scheduler.cli: Add sample use case for the scheduling cli
  * swh.scheduler.cli: Open policy column to the scheduling cli
  * swh.scheduler.cli: Open the delimiter option as cli argument
  * Fix issue when updating task-type without any retry delay defined
  * swh-scheduler/data: Add new oneshot scheduling load-mercurial task
  * backend: fix default scheduling_db value for consistency
  * backend: doc: fix return value of create_tasks

 -- Antoine R. Dumont (@ardumont) <antoine.romain.dumont@gmail.com>  Fri, 30 Mar 2018 11:44:18 +0200

swh-scheduler (0.0.19-1~swh1) unstable-swh; urgency=medium

  * v0.0.19
  * swh.scheduler.utils: Open utility function to create oneshot task

 -- Antoine R. Dumont (@ardumont) <antoine.romain.dumont@gmail.com>  Wed, 29 Nov 2017 12:51:15 +0100

swh-scheduler (0.0.18-1~swh1) unstable-swh; urgency=medium

  * Release swh.scheduler v0.0.18
  * Celery 4 compatibility

 -- Nicolas Dandrimont <nicolas@dandrimont.eu>  Wed, 08 Nov 2017 17:06:22 +0100

swh-scheduler (0.0.17-1~swh1) unstable-swh; urgency=medium

  * Release swh.scheduler version 0.0.17
  * Update packaging runes

 -- Nicolas Dandrimont <nicolas@dandrimont.eu>  Thu, 12 Oct 2017 18:49:02 +0200

swh-scheduler (0.0.16-1~swh1) unstable-swh; urgency=medium

  * Release swh-scheduler v0.0.16
  * add some tests
  * implement one-shot tasks
  * implement retry on temporary failure

 -- Nicolas Dandrimont <nicolas@dandrimont.eu>  Mon, 07 Aug 2017 18:44:03 +0200

swh-scheduler (0.0.15-1~swh1) unstable-swh; urgency=medium

  * Release swh-scheduler v0.0.15
  * Add some methods to get the length of task queues
  * worker: Show logs on stdout if loglevel = debug

 -- Nicolas Dandrimont <nicolas@dandrimont.eu>  Mon, 19 Jun 2017 19:44:56 +0200

swh-scheduler (0.0.14-1~swh1) unstable-swh; urgency=medium

  * Release swh.scheduler 0.0.14
  * Make the return value of tasks available in the listener

 -- Nicolas Dandrimont <nicolas@dandrimont.eu>  Mon, 12 Jun 2017 17:50:32 +0200

swh-scheduler (0.0.13-1~swh1) unstable-swh; urgency=medium

  * Release swh.scheduler v0.0.13
  * Use systemd for logging rather than PostgreSQL

 -- Nicolas Dandrimont <nicolas@dandrimont.eu>  Fri, 07 Apr 2017 11:57:50 +0200

swh-scheduler (0.0.12-1~swh1) unstable-swh; urgency=medium

  * Release swh.scheduler v0.0.12
  * Only log to database if the configuration is present

 -- Nicolas Dandrimont <nicolas@dandrimont.eu>  Thu, 09 Mar 2017 11:12:45 +0100

swh-scheduler (0.0.11-1~swh1) unstable-swh; urgency=medium

  * Release swh.scheduler v0.0.11
  * add utils.get_task

 -- Nicolas Dandrimont <nicolas@dandrimont.eu>  Tue, 14 Feb 2017 19:49:34 +0100

swh-scheduler (0.0.10-1~swh1) unstable-swh; urgency=medium

  * Release swh.scheduler v0.0.10
  * Allow disabling tasks

 -- Nicolas Dandrimont <nicolas@dandrimont.eu>  Thu, 20 Oct 2016 17:20:17 +0200

swh-scheduler (0.0.9-1~swh1) unstable-swh; urgency=medium

  * Release swh.scheduler v0.0.9
  * Revert management of one shot tasks
  * Add possibility of launching several worker instances

 -- Nicolas Dandrimont <nicolas@dandrimont.eu>  Fri, 02 Sep 2016 17:09:18 +0200

swh-scheduler (0.0.7-1~swh1) unstable-swh; urgency=medium

  * v0.0.7
  * Add oneshot task

 -- Antoine R. Dumont (@ardumont) <antoine.romain.dumont@gmail.com>  Fri, 01 Jul 2016 16:42:45 +0200

swh-scheduler (0.0.6-1~swh1) unstable-swh; urgency=medium

  * Release swh-scheduler v0.0.6
  * More reliability and efficiency when scheduling a lot of tasks

 -- Nicolas Dandrimont <nicolas@dandrimont.eu>  Wed, 24 Feb 2016 18:46:57 +0100

swh-scheduler (0.0.5-1~swh1) unstable-swh; urgency=medium

  * Release swh.scheduler v0.0.5
  * Use copy for task mass-scheduling

 -- Nicolas Dandrimont <nicolas@dandrimont.eu>  Wed, 24 Feb 2016 12:13:38 +0100

swh-scheduler (0.0.4-1~swh1) unstable-swh; urgency=medium

  * Release swh-scheduler v0.0.4
  * general cleanup of the backend
  * use arrow instead of dateutil
  * add new cli program

 -- Nicolas Dandrimont <nicolas@dandrimont.eu>  Tue, 23 Feb 2016 17:46:04 +0100

swh-scheduler (0.0.3-1~swh1) unstable-swh; urgency=medium

  * Release swh.scheduler version 0.0.3
  * Implement the timestamp arguments to the task_run functions
  * Make the celery event listener use a reliable queue

 -- Nicolas Dandrimont <nicolas@dandrimont.eu>  Mon, 22 Feb 2016 15:14:28 +0100

swh-scheduler (0.0.2-1~swh1) unstable-swh; urgency=medium

  * Release swh.scheduler v0.0.2
  * Multiple schema changes
  * Initial releases for the celery job runner and the event listener

 -- Nicolas Dandrimont <nicolas@dandrimont.eu>  Fri, 19 Feb 2016 18:50:47 +0100

swh-scheduler (0.0.1-1~swh1) unstable-swh; urgency=medium

  * Initial release
  * Release swh.scheduler v0.0.1
  * Move swh.core.scheduling and swh.core.worker to swh.scheduler

 -- Nicolas Dandrimont <nicolas@dandrimont.eu>  Mon, 15 Feb 2016 11:07:30 +0100<|MERGE_RESOLUTION|>--- conflicted
+++ resolved
@@ -1,10 +1,3 @@
-<<<<<<< HEAD
-swh-scheduler (0.14.2-1~swh1~bpo10+1) buster-swh; urgency=medium
-
-  * Rebuild for buster-swh
-
- -- Software Heritage autobuilder (on jenkins-debian1) <jenkins@jenkins-debian1.internal.softwareheritage.org>  Thu, 06 May 2021 15:15:12 +0000
-=======
 swh-scheduler (0.15.0-1~swh1) unstable-swh; urgency=medium
 
   * New upstream release 0.15.0     - (tagged by Antoine R. Dumont
@@ -17,7 +10,6 @@
     set hostname in broker_url for celery TestApp
 
  -- Software Heritage autobuilder (on jenkins-debian1) <jenkins@jenkins-debian1.internal.softwareheritage.org>  Thu, 10 Jun 2021 14:48:52 +0000
->>>>>>> 4e410ba9
 
 swh-scheduler (0.14.2-1~swh1) unstable-swh; urgency=medium
 
