--- conflicted
+++ resolved
@@ -1,10 +1,3 @@
-<<<<<<< HEAD
-swh-scheduler (0.0.30-1~swh1~bpo9+1) stretch-swh; urgency=medium
-
-  * Rebuild for stretch-backports.
-
- -- Antoine R. Dumont (@ardumont) <antoine.romain.dumont@gmail.com>  Fri, 22 Jun 2018 18:07:02 +0200
-=======
 swh-scheduler (0.0.31-1~swh1) unstable-swh; urgency=medium
 
   * v0.0.31
@@ -15,7 +8,6 @@
   * swh.scheduler.backend_es: Open sniffing options
 
  -- Antoine R. Dumont (@ardumont) <antoine.romain.dumont@gmail.com>  Tue, 31 Jul 2018 06:55:39 +0200
->>>>>>> 1bf13f18
 
 swh-scheduler (0.0.30-1~swh1) unstable-swh; urgency=medium
 
