<<<<<<< HEAD
swh-scheduler (0.21.0-1~swh1~bpo10+1) buster-swh; urgency=medium

  * Rebuild for buster-swh

 -- Software Heritage autobuilder (on jenkins-debian1) <jenkins@jenkins-debian1.internal.softwareheritage.org>  Tue, 07 Dec 2021 07:48:59 +0000
=======
swh-scheduler (0.22.0-1~swh1) unstable-swh; urgency=medium

  * New upstream release 0.22.0     - (tagged by Vincent SELLIER
    <vincent.sellier@softwareheritage.org> on 2021-12-08 09:28:57 +0100)
  * Upstream changes:     - v0.22.0     - changelog:     - Make
    next_visit_queue_position an integer

 -- Software Heritage autobuilder (on jenkins-debian1) <jenkins@jenkins-debian1.internal.softwareheritage.org>  Wed, 08 Dec 2021 09:06:01 +0000
>>>>>>> 0086f5a8

swh-scheduler (0.21.0-1~swh1) unstable-swh; urgency=medium

  * New upstream release 0.21.0     - (tagged by Vincent SELLIER
    <vincent.sellier@softwareheritage.org> on 2021-12-07 08:41:11 +0100)
  * Upstream changes:     - v0.21.0     - Changelog:     - Ensure there
    is no duplicated origins in the insertion batches

 -- Software Heritage autobuilder (on jenkins-debian1) <jenkins@jenkins-debian1.internal.softwareheritage.org>  Tue, 07 Dec 2021 07:45:40 +0000

swh-scheduler (0.20.0-1~swh1) unstable-swh; urgency=medium

  * New upstream release 0.20.0     - (tagged by Antoine R. Dumont
    (@ardumont) <ardumont@softwareheritage.org> on 2021-11-22 16:11:16
    +0100)
  * Upstream changes:     - v0.20.0     - recurrent visits scheduler:
    use policy weights instead of ratios     - recurrent visits
    scheduler: Improve docs rendering     - backend: Fix
    CardinalityViolation in grab_next_visits on duplicate origins

 -- Software Heritage autobuilder (on jenkins-debian1) <jenkins@jenkins-debian1.internal.softwareheritage.org>  Mon, 22 Nov 2021 15:14:56 +0000

swh-scheduler (0.19.0-1~swh1) unstable-swh; urgency=medium

  * New upstream release 0.19.0     - (tagged by Antoine R. Dumont
    (@ardumont) <ardumont@softwareheritage.org> on 2021-10-28 13:10:55
    +0200)
  * Upstream changes:     - v0.19.0     - Add a new cli endpoint to
    schedule recurrent visits in Celery     - grab_next_visits: avoid
    time interval calculations in PostgreSQL     - Restrict the click
    version to avoid conflict version with celery's     - Add docstring
    to runner and listener modules     - Drop deprecated listener module
    - scheduler: Deprecate unused main celery runner

 -- Software Heritage autobuilder (on jenkins-debian1) <jenkins@jenkins-debian1.internal.softwareheritage.org>  Thu, 28 Oct 2021 11:15:10 +0000

swh-scheduler (0.18.2-1~swh1) unstable-swh; urgency=medium

  * New upstream release 0.18.2     - (tagged by Antoine R. Dumont
    (@ardumont) <ardumont@softwareheritage.org> on 2021-10-18 15:11:59
    +0200)
  * Upstream changes:     - v0.18.2     - Use swh_storage fixture for
    cli tests

 -- Software Heritage autobuilder (on jenkins-debian1) <jenkins@jenkins-debian1.internal.softwareheritage.org>  Mon, 18 Oct 2021 13:18:56 +0000

swh-scheduler (0.18.1-1~swh1) unstable-swh; urgency=medium

  * New upstream release 0.18.1     - (tagged by Antoine R. Dumont
    (@ardumont) <ardumont@softwareheritage.org> on 2021-10-15 15:49:35
    +0200)
  * Upstream changes:     - v0.18.1     - Return 0 slot if no more slots
    available in the queues

 -- Software Heritage autobuilder (on jenkins-debian1) <jenkins@jenkins-debian1.internal.softwareheritage.org>  Fri, 15 Oct 2021 13:53:38 +0000

swh-scheduler (0.18.0-1~swh1) unstable-swh; urgency=medium

  * New upstream release 0.18.0     - (tagged by Antoine R. Dumont
    (@ardumont) <ardumont@softwareheritage.org> on 2021-09-02 11:32:59
    +0200)
  * Upstream changes:     - v0.18.0     - Refine scheduling policy for
    origins with no known last update     - Add a swh scheduler origin
    send-to-celery subcommand     - runner: Improve help message on the
    task types flag.     - send-to-celery: Add more options to allow
    scheduling of edge cases     - Add table sampling option to
    grab_next_visits     - journal_client: Only upsert if we have
    something to upsert

 -- Software Heritage autobuilder (on jenkins-debian1) <jenkins@jenkins-debian1.internal.softwareheritage.org>  Thu, 02 Sep 2021 09:35:32 +0000

swh-scheduler (0.17.1-1~swh1) unstable-swh; urgency=medium

  * New upstream release 0.17.1     - (tagged by Antoine R. Dumont
    (@ardumont) <ardumont@softwareheritage.org> on 2021-08-26 10:30:12
    +0200)
  * Upstream changes:     - v0.17.1     - journal_client: Ensure queue
    position does not overflow

 -- Software Heritage autobuilder (on jenkins-debian1) <jenkins@jenkins-debian1.internal.softwareheritage.org>  Thu, 26 Aug 2021 08:41:41 +0000

swh-scheduler (0.17.0-1~swh1) unstable-swh; urgency=medium

  * New upstream release 0.17.0     - (tagged by Antoine R. Dumont
    (@ardumont) <ardumont@softwareheritage.org> on 2021-08-05 15:29:18
    +0200)
  * Upstream changes:     - v0.17.0     - Introduce new scheduling
    policy to grab origins without last update     - journal_client:
    Disable origins when too many visited attempts failed     -
    journal_client: Record last_visited and last_successful in
    origin_visit_stats     - Add a specific cooldown for notfound
    origins     - Add a (longer) specific cooldown for failed origin
    visits     - Make the origin visit scheduling cooldown configurable
    - Various refactoring to simplify the grab next visits logic and
    updates

 -- Software Heritage autobuilder (on jenkins-debian1) <jenkins@jenkins-debian1.internal.softwareheritage.org>  Fri, 06 Aug 2021 09:11:54 +0000

swh-scheduler (0.16.0-1~swh1) unstable-swh; urgency=medium

  * New upstream release 0.16.0     - (tagged by Antoine Lambert
    <anlambert@softwareheritage.org> on 2021-06-22 17:35:55 +0200)
  * Upstream changes:     - version 0.16.0

 -- Software Heritage autobuilder (on jenkins-debian1) <jenkins@jenkins-debian1.internal.softwareheritage.org>  Tue, 22 Jun 2021 15:39:45 +0000

swh-scheduler (0.15.0-1~swh1) unstable-swh; urgency=medium

  * New upstream release 0.15.0     - (tagged by Antoine R. Dumont
    (@ardumont) <ardumont@softwareheritage.org> on 2021-06-10 16:09:06
    +0200)
  * Upstream changes:     - v0.15.0     - separate-runner runner:
    Separate scheduling tasks with and without priority concern     -
    Refactor and extract a get_available_slots utility     - Add typing
    stubs dependencies for mypy>0.900     - pytest_plugin: Explicitly
    set hostname in broker_url for celery TestApp

 -- Software Heritage autobuilder (on jenkins-debian1) <jenkins@jenkins-debian1.internal.softwareheritage.org>  Thu, 10 Jun 2021 14:48:52 +0000

swh-scheduler (0.14.2-1~swh1) unstable-swh; urgency=medium

  * New upstream release 0.14.2     - (tagged by Valentin Lorentz
    <vlorentz@softwareheritage.org> on 2021-05-06 17:09:00 +0200)
  * Upstream changes:     - v0.14.2     - * Fix flaky tests

 -- Software Heritage autobuilder (on jenkins-debian1) <jenkins@jenkins-debian1.internal.softwareheritage.org>  Thu, 06 May 2021 15:13:11 +0000

swh-scheduler (0.14.1-1~swh1) unstable-swh; urgency=medium

  * New upstream release 0.14.1     - (tagged by Antoine R. Dumont
    (@ardumont) <ardumont@softwareheritage.org> on 2021-05-06 16:00:07
    +0200)
  * Upstream changes:     - v0.14.1     - Use swh.core 0.14

 -- Software Heritage autobuilder (on jenkins-debian1) <jenkins@jenkins-debian1.internal.softwareheritage.org>  Thu, 06 May 2021 14:17:39 +0000

swh-scheduler (0.13.0-1~swh1) unstable-swh; urgency=medium

  * New upstream release 0.13.0     - (tagged by Antoine R. Dumont
    (@ardumont) <ardumont@softwareheritage.org> on 2021-04-20 11:46:51
    +0200)
  * Upstream changes:     - v0.13.0     - scheduler: Clean up
    priority/ratio task dead code     - Parse task_ids before calling
    set_status_tasks.     - tests: Complete checks on message with
    priority consumption

 -- Software Heritage autobuilder (on jenkins-debian1) <jenkins@jenkins-debian1.internal.softwareheritage.org>  Tue, 20 Apr 2021 09:51:00 +0000

swh-scheduler (0.12.0-1~swh1) unstable-swh; urgency=medium

  * New upstream release 0.12.0     - (tagged by Antoine R. Dumont
    (@ardumont) <ardumont@softwareheritage.org> on 2021-04-15 13:31:30
    +0200)
  * Upstream changes:     - v0.12.0     - Route priority tasks to
    dedicated save code now queues     - Fix various Sphinx warnings

 -- Software Heritage autobuilder (on jenkins-debian1) <jenkins@jenkins-debian1.internal.softwareheritage.org>  Thu, 15 Apr 2021 11:36:13 +0000

swh-scheduler (0.11.0-1~swh1) unstable-swh; urgency=medium

  * New upstream release 0.11.0     - (tagged by Antoine R. Dumont
    (@ardumont) <ardumont@softwareheritage.org> on 2021-04-14 18:15:53
    +0200)
  * Upstream changes:     - v0.11.0     - separate-queues backend: Open
    endpoints to peek/grab tasks with any priority     - Make
    origin_visit_stats_get return results from all pages     - journal
    client: Filter out status messages without type     - Simplify
    max_date()     - journal_client: Fix date computations for
    (un)eventful visits     - journal_client: Deal with failed status
    message

 -- Software Heritage autobuilder (on jenkins-debian1) <jenkins@jenkins-debian1.internal.softwareheritage.org>  Wed, 14 Apr 2021 16:19:31 +0000

swh-scheduler (0.10.0-1~swh1) unstable-swh; urgency=medium

  * New upstream release 0.10.0     - (tagged by Nicolas Dandrimont
    <nicolas@dandrimont.eu> on 2021-02-03 22:53:20 +0100)
  * Upstream changes:     - Release swh.scheduler 0.10.0     - Eagerly
    acknowledge celery tasks     - Loads of simulator improvements     -
    grab_next_visits:     - clean up query building     - account for
    schedule time to avoid rescheduling visits too fast     - allow
    overriding the scheduling timestamp for the simulator

 -- Software Heritage autobuilder (on jenkins-debian1) <jenkins@jenkins-debian1.internal.softwareheritage.org>  Wed, 03 Feb 2021 22:10:13 +0000

swh-scheduler (0.9.2-1~swh1) unstable-swh; urgency=medium

  * New upstream release 0.9.2     - (tagged by Antoine Lambert
    <antoine.lambert@inria.fr> on 2021-01-25 16:27:41 +0100)
  * Upstream changes:     - version 0.9.2

 -- Software Heritage autobuilder (on jenkins-debian1) <jenkins@jenkins-debian1.internal.softwareheritage.org>  Mon, 25 Jan 2021 15:31:21 +0000

swh-scheduler (0.9.1-1~swh1) unstable-swh; urgency=medium

  * New upstream release 0.9.1     - (tagged by Vincent SELLIER
    <vincent.sellier@softwareheritage.org> on 2021-01-21 19:20:33 +0100)
  * Upstream changes:     - v0.9.1     - * Solve uneventful/eventful
    with unordered messages with snapshots     - * Do not consider
    duplicated messages as uneventful event     - * Reorganize
    grab_next_visits tests to better check sorting behavior

 -- Software Heritage autobuilder (on jenkins-debian1) <jenkins@jenkins-debian1.internal.softwareheritage.org>  Thu, 21 Jan 2021 18:28:00 +0000

swh-scheduler (0.9.0-1~swh2) unstable-swh; urgency=medium

  * Bump new release to unstuck packaging

 -- Antoine R. Dumont (@ardumont) <ardumont@softwareheritage.org>  Thu, 21 Jan 2021 13:20:14 +0000

swh-scheduler (0.9.0-1~swh1) unstable-swh; urgency=medium

  * New upstream release 0.9.0     - (tagged by Antoine R. Dumont
    (@ardumont) <ardumont@softwareheritage.org> on 2021-01-21 11:54:47
    +0100)
  * Upstream changes:     - v0.9.0     - Populate origin_visit_stats
    table out of the origin_visit_status topic     - Introduce a
    scheduler policy simulator (old task-based scheduler, ...)     -
    Implement basic aggregated metrics on listed origins     -
    scheduler.cli.journal: Add `swh scheduler journal-client` cli     -
    Filter origins by visit type when scheduling the next visits     -
    Introduce a `swh scheduler origin schedule-next` cli     - Introduce
    a `swh scheduler origin grab-next` cli     - Add an new origin visit
    stats model object and related backend api     - Implement a basic
    endpoint for getting the next origins to visit     - doc: Add a cli
    section to the doc

 -- Software Heritage autobuilder (on jenkins-debian1) <jenkins@jenkins-debian1.internal.softwareheritage.org>  Thu, 21 Jan 2021 11:00:29 +0000

swh-scheduler (0.8.2-1~swh2) unstable-swh; urgency=medium

  * Bump dependency

 -- Antoine R. Dumont (@ardumont) <ardumont@softwareheritage.org>  Tue, 08 Dec 2020 09:29:26 +0000

swh-scheduler (0.8.2-1~swh1) unstable-swh; urgency=medium

  * New upstream release 0.8.2     - (tagged by Antoine R. Dumont
    (@ardumont) <ardumont@softwareheritage.org> on 2020-12-07 09:52:28
    +0100)
  * Upstream changes:     - v0.8.2     - requirement: Adapt celery
    requirements     - Replace usage of arrow datetime objects in favor
    of pure datetime ones     - Stop using the deprecated configuration
    scheme     - cli.task_type: All task_type clis without a scheduler
    should raise

 -- Software Heritage autobuilder (on jenkins-debian1) <jenkins@jenkins-debian1.internal.softwareheritage.org>  Mon, 07 Dec 2020 08:55:39 +0000

swh-scheduler (0.8.1-1~swh1) unstable-swh; urgency=medium

  * New upstream release 0.8.1     - (tagged by Antoine R. Dumont
    (@ardumont) <ardumont@softwareheritage.org> on 2020-11-24 14:13:36
    +0100)
  * Upstream changes:     - v0.8.1     - conftest: Reference
    swh.core.db.pytest_plugin

 -- Software Heritage autobuilder (on jenkins-debian1) <jenkins@jenkins-debian1.internal.softwareheritage.org>  Tue, 24 Nov 2020 13:16:08 +0000

swh-scheduler (0.8.0-1~swh1) unstable-swh; urgency=medium

  * New upstream release 0.8.0     - (tagged by Antoine R. Dumont
    (@ardumont) <ardumont@softwareheritage.org> on 2020-11-23 13:42:05
    +0100)
  * Upstream changes:     - v0.8.0     - requirements-test.txt: Drop no
    longer needed pytest-postgresql requirement     -
    scheduler.pytest_plugin: Make scheduler tests faster

 -- Software Heritage autobuilder (on jenkins-debian1) <jenkins@jenkins-debian1.internal.softwareheritage.org>  Mon, 23 Nov 2020 12:44:40 +0000

swh-scheduler (0.7.0-1~swh1) unstable-swh; urgency=medium

  * New upstream release 0.7.0     - (tagged by Antoine R. Dumont
    (@ardumont) <ardumont@softwareheritage.org> on 2020-10-19 09:30:36
    +0200)
  * Upstream changes:     - v0.7.0     - scheduler: Type and unify
    get_scheduler factory with other factories     - pytest_plugin:
    Explicitly name the scheduler test db differently     -
    test_server: Simplify exception manipulations     - tox.ini: pin
    black to the pre-commit version (19.10b0) to avoid flip-flops

 -- Software Heritage autobuilder (on jenkins-debian1) <jenkins@jenkins-debian1.internal.softwareheritage.org>  Mon, 19 Oct 2020 07:33:54 +0000

swh-scheduler (0.6.0-1~swh1) unstable-swh; urgency=medium

  * New upstream release 0.6.0     - (tagged by David Douard
    <david.douard@sdfa3.org> on 2020-09-25 12:03:33 +0200)
  * Upstream changes:     - v0.6.0

 -- Software Heritage autobuilder (on jenkins-debian1) <jenkins@jenkins-debian1.internal.softwareheritage.org>  Fri, 25 Sep 2020 10:06:32 +0000

swh-scheduler (0.5.3-1~swh1) unstable-swh; urgency=medium

  * New upstream release 0.5.3     - (tagged by Nicolas Dandrimont
    <nicolas@dandrimont.eu> on 2020-09-24 17:49:27 +0200)
  * Upstream changes:     - Release swh.scheduler v0.5.3     - Improve
    swh cli startup time     - Add isort and update flake8     - Improve
    pytest execution time     - Support recent kombu versions

 -- Software Heritage autobuilder (on jenkins-debian1) <jenkins@jenkins-debian1.internal.softwareheritage.org>  Thu, 24 Sep 2020 15:53:25 +0000

swh-scheduler (0.5.2-1~swh1) unstable-swh; urgency=medium

  * New upstream release 0.5.2     - (tagged by Antoine R. Dumont
    (@ardumont) <ardumont@softwareheritage.org> on 2020-07-10 13:01:48
    +0200)
  * Upstream changes:     - v0.5.2     - Do no expose pytest-plugin
    through setuptools, let modules require it when needed

 -- Software Heritage autobuilder (on jenkins-debian1) <jenkins@jenkins-debian1.internal.softwareheritage.org>  Fri, 10 Jul 2020 11:08:30 +0000

swh-scheduler (0.5.1-1~swh1) unstable-swh; urgency=medium

  * New upstream release 0.5.1     - (tagged by Nicolas Dandrimont
    <nicolas@dandrimont.eu> on 2020-07-09 10:18:03 +0200)
  * Upstream changes:     - Release swh.scheduler 0.5.1     - Drop
    dependency on future (not needed anymore)

 -- Software Heritage autobuilder (on jenkins-debian1) <jenkins@jenkins-debian1.internal.softwareheritage.org>  Thu, 09 Jul 2020 09:51:38 +0000

swh-scheduler (0.5.0-1~swh1) unstable-swh; urgency=medium

  * New upstream release 0.5.0     - (tagged by Nicolas Dandrimont
    <nicolas@dandrimont.eu> on 2020-07-09 10:16:57 +0200)
  * Upstream changes:     - Release swh.scheduler v0.5.0     - Move
    celery fixtures to the pytest plugin

 -- Software Heritage autobuilder (on jenkins-debian1) <jenkins@jenkins-debian1.internal.softwareheritage.org>  Thu, 09 Jul 2020 08:20:42 +0000

swh-scheduler (0.4.0-1~swh1) unstable-swh; urgency=medium

  * New upstream release 0.4.0     - (tagged by Nicolas Dandrimont
    <nicolas@dandrimont.eu> on 2020-07-06 16:47:28 +0200)
  * Upstream changes:     - Release swh.scheduler 0.4.0     - Extract
    pytest fixtures to a pytest plugin

 -- Software Heritage autobuilder (on jenkins-debian1) <jenkins@jenkins-debian1.internal.softwareheritage.org>  Mon, 06 Jul 2020 14:52:42 +0000

swh-scheduler (0.3.0-1~swh1) unstable-swh; urgency=medium

  * New upstream release 0.3.0     - (tagged by Nicolas Dandrimont
    <nicolas@dandrimont.eu> on 2020-07-06 12:18:28 +0200)
  * Upstream changes:     - Release swh.scheduler 0.3.0     - Add
    get_listed_origins endpoint

 -- Software Heritage autobuilder (on jenkins-debian1) <jenkins@jenkins-debian1.internal.softwareheritage.org>  Mon, 06 Jul 2020 10:23:31 +0000

swh-scheduler (0.2.2-1~swh1) unstable-swh; urgency=medium

  * New upstream release 0.2.2     - (tagged by Nicolas Dandrimont
    <nicolas@dandrimont.eu> on 2020-06-22 14:03:34 +0200)
  * Upstream changes:     - Release swh.scheduler 0.2.2     - Re-
    introduce root endpoint for the RPC server

 -- Software Heritage autobuilder (on jenkins-debian1) <jenkins@jenkins-debian1.internal.softwareheritage.org>  Mon, 22 Jun 2020 12:07:05 +0000

swh-scheduler (0.2.1-1~swh1) unstable-swh; urgency=medium

  [ Nicolas Dandrimont ]
  * Force celery >= 4.3

  [ Software Heritage autobuilder (on jenkins-debian1) ]
  * New upstream release 0.2.1     - (tagged by Nicolas Dandrimont
    <nicolas@dandrimont.eu> on 2020-06-22 12:09:32 +0200)
  * Upstream changes:     - Release swh.scheduler 0.2.1     - Bump
    celery requirement to 4.3+

 -- Software Heritage autobuilder (on jenkins-debian1) <jenkins@jenkins-debian1.internal.softwareheritage.org>  Mon, 22 Jun 2020 10:12:50 +0000

swh-scheduler (0.2.0-1~swh1) unstable-swh; urgency=medium

  [ Nicolas Dandrimont ]
  * Switch from vcversioner to setuptools-scm
  * wrap-and-sort

  [ Software Heritage autobuilder (on jenkins-debian1) ]
  * New upstream release 0.2.0     - (tagged by Nicolas Dandrimont
    <nicolas@dandrimont.eu> on 2020-06-22 10:33:11 +0200)
  * Upstream changes:     - Release swh.scheduler 0.2.0     - Implement
    storage of lister and listed origin information     - Add swh
    scheduler celery-monitor command     - Overhaul RPC to use automatic
    generation

 -- Software Heritage autobuilder (on jenkins-debian1) <jenkins@jenkins-debian1.internal.softwareheritage.org>  Mon, 22 Jun 2020 08:36:49 +0000

swh-scheduler (0.1.1-1~swh1) unstable-swh; urgency=medium

  * New upstream release 0.1.1     - (tagged by Nicolas Dandrimont
    <nicolas@dandrimont.eu> on 2020-06-03 11:34:19 +0200)
  * Upstream changes:     - Release swh.scheduler v0.1.1     - Add
    missing dependency on future for celery 4.4.4

 -- Software Heritage autobuilder (on jenkins-debian1) <jenkins@jenkins-debian1.internal.softwareheritage.org>  Wed, 03 Jun 2020 09:39:25 +0000

swh-scheduler (0.1.0-1~swh1) unstable-swh; urgency=medium

  * New upstream release 0.1.0     - (tagged by Nicolas Dandrimont
    <nicolas@dandrimont.eu> on 2020-05-19 11:48:34 +0200)
  * Upstream changes:     - Release swh.scheduler v0.1.0     - Blacken
    source code     - Disable azure http logspam     - Only schedule
    tasks when the buffer is somewhat empty

 -- Software Heritage autobuilder (on jenkins-debian1) <jenkins@jenkins-debian1.internal.softwareheritage.org>  Tue, 19 May 2020 09:52:31 +0000

swh-scheduler (0.0.72-1~swh1) unstable-swh; urgency=medium

  * New upstream release 0.0.72     - (tagged by Nicolas Dandrimont
    <nicolas@dandrimont.eu> on 2020-03-23 13:07:38 +0100)
  * Upstream changes:     - Release swh.scheduler v0.0.72     - Update
    instantiation of storage in tests     - ensure that create_task_type
    is idempotent     - introduce new listener based on pika

 -- Software Heritage autobuilder (on jenkins-debian1) <jenkins@jenkins-debian1.internal.softwareheritage.org>  Mon, 23 Mar 2020 12:12:00 +0000

swh-scheduler (0.0.71-1~swh1) unstable-swh; urgency=medium

  * New upstream release 0.0.71     - (tagged by Antoine R. Dumont
    (@ardumont) <antoine.romain.dumont@gmail.com> on 2020-01-23 14:24:56
    +0100)
  * Upstream changes:     - v0.0.71     - sentry: Fix initialization
    init_sentry call

 -- Software Heritage autobuilder (on jenkins-debian1) <jenkins@jenkins-debian1.internal.softwareheritage.org>  Thu, 23 Jan 2020 13:29:33 +0000

swh-scheduler (0.0.70-1~swh1) unstable-swh; urgency=medium

  * New upstream release 0.0.70     - (tagged by Antoine R. Dumont
    (@ardumont) <antoine.romain.dumont@gmail.com> on 2020-01-23 13:43:35
    +0100)
  * Upstream changes:     - v0.0.70     - Use swh.core.sentry instead of
    calling sentry_sdk.init directly     - backend_es: Fix configuration
    mapping

 -- Software Heritage autobuilder (on jenkins-debian1) <jenkins@jenkins-debian1.internal.softwareheritage.org>  Thu, 23 Jan 2020 12:47:43 +0000

swh-scheduler (0.0.69-1~swh1) unstable-swh; urgency=medium

  * New upstream release 0.0.69     - (tagged by Antoine R. Dumont
    (@ardumont) <antoine.romain.dumont@gmail.com> on 2019-12-17 16:00:24
    +0100)
  * Upstream changes:     - v0.0.69     - Fix scheduler's archive task
    cli     - Make the filter task endpoint a paginated endpoint     -
    Add coverage on the archive task cli

 -- Software Heritage autobuilder (on jenkins-debian1) <jenkins@jenkins-debian1.internal.softwareheritage.org>  Tue, 17 Dec 2019 15:04:48 +0000

swh-scheduler (0.0.68-1~swh1) unstable-swh; urgency=medium

  * New upstream release 0.0.68     - (tagged by Antoine R. Dumont
    (@ardumont) <antoine.romain.dumont@gmail.com> on 2019-12-17 15:28:13
    +0100)
  * Upstream changes:     - v0.0.68     - Fix scheduler's archive task
    cli     - Make the filter task endpoint a paginated endpoint     -
    Add coverage on the archive task cli

 -- Software Heritage autobuilder (on jenkins-debian1) <jenkins@jenkins-debian1.internal.softwareheritage.org>  Tue, 17 Dec 2019 14:33:33 +0000

swh-scheduler (0.0.67-1~swh1) unstable-swh; urgency=medium

  * New upstream release 0.0.67     - (tagged by Antoine R. Dumont
    (@ardumont) <antoine.romain.dumont@gmail.com> on 2019-12-17 14:33:36
    +0100)
  * Upstream changes:     - v0.0.67     - Fix scheduler's archive task
    cli     - Make the filter task endpoint a paginated endpoint     -
    Add coverage on the archive task cli

 -- Software Heritage autobuilder (on jenkins-debian1) <jenkins@jenkins-debian1.internal.softwareheritage.org>  Tue, 17 Dec 2019 13:38:03 +0000

swh-scheduler (0.0.66-1~swh1) unstable-swh; urgency=medium

  * New upstream release 0.0.66     - (tagged by Nicolas Dandrimont
    <nicolas@dandrimont.eu> on 2019-12-17 12:04:20 +0100)
  * Upstream changes:     - Release swh.scheduler v0.0.66     -
    initialize sentry on celery worker startup     - improve task
    archival endpoints in backend api

 -- Software Heritage autobuilder (on jenkins-debian1) <jenkins@jenkins-debian1.internal.softwareheritage.org>  Tue, 17 Dec 2019 11:08:25 +0000

swh-scheduler (0.0.65-1~swh2) unstable-swh; urgency=medium

  * Add pytest-mock build-dependency.

 -- Nicolas Dandrimont <olasd@debian.org>  Fri, 13 Dec 2019 11:57:41 +0100

swh-scheduler (0.0.65-1~swh1) unstable-swh; urgency=medium

  * New upstream release 0.0.65     - (tagged by Nicolas Dandrimont
    <nicolas@dandrimont.eu> on 2019-12-13 11:45:55 +0100)
  * Upstream changes:     - Release swh.scheduler v0.0.65     - Drop the
    scheduler updater     - Add a statsd probe for task execution
    timestamps     - Add listener and runner statsd probes     - CLI
    updates     - Python packaging housekeeping

 -- Software Heritage autobuilder (on jenkins-debian1) <jenkins@jenkins-debian1.internal.softwareheritage.org>  Fri, 13 Dec 2019 10:54:31 +0000

swh-scheduler (0.0.64-1~swh1) unstable-swh; urgency=medium

  * New upstream release 0.0.64     - (tagged by Antoine R. Dumont
    (@ardumont) <antoine.romain.dumont@gmail.com> on 2019-11-20 14:26:00
    +0100)
  * Upstream changes:     - v0.0.64     - req-swh*: Remove old package
    loader backend names

 -- Software Heritage autobuilder (on jenkins-debian1) <jenkins@jenkins-debian1.internal.softwareheritage.org>  Wed, 20 Nov 2019 13:29:37 +0000

swh-scheduler (0.0.63-1~swh2) unstable-swh; urgency=medium

  * Update build dependency

 -- Antoine R. Dumont (@ardumont) <antoine.romain.dumont@gmail.com>  Tue, 19 Nov 2019 17:07:40 +0100

swh-scheduler (0.0.63-1~swh1) unstable-swh; urgency=medium

  * New upstream release 0.0.63     - (tagged by Antoine R. Dumont
    (@ardumont) <antoine.romain.dumont@gmail.com> on 2019-11-19 14:09:12
    +0100)
  * Upstream changes:     - v0.0.63     - swh.scheduler.cli: Add `swh
    scheduler task-type register` cli     - Use the shared_task
    decorator instead of binding to a specific celery app     -
    celery/tests: mostly revert e770eb30 to fix celery app
    initialization in tests

 -- Software Heritage autobuilder (on jenkins-debian1) <jenkins@jenkins-debian1.internal.softwareheritage.org>  Tue, 19 Nov 2019 13:14:59 +0000

swh-scheduler (0.0.62-1~swh1) unstable-swh; urgency=medium

  * New upstream release 0.0.62     - (tagged by Antoine R. Dumont
    (@ardumont) <antoine.romain.dumont@gmail.com> on 2019-10-18 13:39:27
    +0200)
  * Upstream changes:     - v0.0.62     - celery_backend.config: Make
    JournalHandler import optional     - tests: rewrite tests using
    pytest fixtures

 -- Software Heritage autobuilder (on jenkins-debian1) <jenkins@jenkins-debian1.internal.softwareheritage.org>  Fri, 18 Oct 2019 11:46:26 +0000

swh-scheduler (0.0.61-1~swh1) unstable-swh; urgency=medium

  * New upstream release 0.0.61     - (tagged by Nicolas Dandrimont
    <nicolas@dandrimont.eu> on 2019-10-07 16:33:17 +0200)
  * Upstream changes:     - Release swh.scheduler v0.0.61     - Remove
    bogus dict.get(default=) statement

 -- Software Heritage autobuilder (on jenkins-debian1) <jenkins@jenkins-debian1.internal.softwareheritage.org>  Mon, 07 Oct 2019 14:37:37 +0000

swh-scheduler (0.0.60-1~swh2) unstable-swh; urgency=medium

  * Force postgresql executable to a pg_ctl that exists when running tests.

 -- Nicolas Dandrimont <olasd@debian.org>  Tue, 01 Oct 2019 18:14:39 +0200

swh-scheduler (0.0.60-1~swh1) unstable-swh; urgency=medium

  * New upstream release 0.0.60     - (tagged by Stefano Zacchiroli
    <zack@upsilon.cc> on 2019-10-01 13:13:13 +0200)
  * Upstream changes:     - v0.0.60     - * tox: anticipate mypy run to
    just after flake8     - * init.py: switch to documented way of
    extending path     - * tox.ini: add mypy section     - * typing:
    minimal changes to make a no-op mypy run pass     - * fix typo in
    docstring and sample file name     - * admin CLI: drop obsolete
    backward compatibility aliases     - * click "required" param wants
    bool, not int

 -- Software Heritage autobuilder (on jenkins-debian1) <jenkins@jenkins-debian1.internal.softwareheritage.org>  Tue, 01 Oct 2019 11:22:43 +0000

swh-scheduler (0.0.59-1~swh1) unstable-swh; urgency=medium

  * New upstream release 0.0.59     - (tagged by David Douard
    <david.douard@sdfa3.org> on 2019-09-04 16:08:27 +0200)
  * Upstream changes:     - v0.0.59

 -- Software Heritage autobuilder (on jenkins-debian1) <jenkins@jenkins-debian1.internal.softwareheritage.org>  Wed, 04 Sep 2019 14:11:48 +0000

swh-scheduler (0.0.58-1~swh1) unstable-swh; urgency=medium

  * New upstream release 0.0.58     - (tagged by Antoine R. Dumont
    (@ardumont) <antoine.romain.dumont@gmail.com> on 2019-09-03 10:19:34
    +0200)
  * Upstream changes:     - v0.0.58     - celery: auto add tasks
    declared in the swh.workers entry point in task_modules     -
    api/client: use RPCClient instead of deprecated SWHRemoteAPI     -
    Make schedule_origins use origin urls instead of ids in task
    arguments.     - docs: add code of conduct document     - docs: very
    beginning of a practical documentation on the scheduler     -
    config: Add a pre-commit config file     - data: Insert new cgit
    instance lister task     - data: Insert load-tar task-type

 -- Software Heritage autobuilder (on jenkins-debian1) <jenkins@jenkins-debian1.internal.softwareheritage.org>  Tue, 03 Sep 2019 08:28:19 +0000

swh-scheduler (0.0.57-1~swh1) unstable-swh; urgency=medium

  * New upstream release 0.0.57     - (tagged by David Douard
    <david.douard@sdfa3.org> on 2019-06-26 14:56:32 +0200)
  * Upstream changes:     - v0.0.57

 -- Software Heritage autobuilder (on jenkins-debian1) <jenkins@jenkins-debian1.internal.softwareheritage.org>  Wed, 26 Jun 2019 13:05:20 +0000

swh-scheduler (0.0.56-1~swh1) unstable-swh; urgency=medium

  * New upstream release 0.0.56     - (tagged by Nicolas Dandrimont
    <nicolas@dandrimont.eu> on 2019-05-07 18:16:20 +0200)
  * Upstream changes:     - listener: Release the db object after using
    it     - This is the contract that get_db/put_db is supposed to
    conform to.

 -- Software Heritage autobuilder (on jenkins-debian1) <jenkins@jenkins-debian1.internal.softwareheritage.org>  Tue, 14 May 2019 12:40:09 +0000

swh-scheduler (0.0.55-1~swh1) unstable-swh; urgency=medium

  * New upstream release 0.0.55     - (tagged by Antoine Lambert
    <antoine.lambert@inria.fr> on 2019-05-06 11:47:43 +0200)
  * Upstream changes:     - version 0.0.55

 -- Software Heritage autobuilder (on jenkins-debian1) <jenkins@jenkins-debian1.internal.softwareheritage.org>  Mon, 06 May 2019 09:54:51 +0000

swh-scheduler (0.0.54-1~swh1) unstable-swh; urgency=medium

  * New upstream release 0.0.54     - (tagged by Antoine R. Dumont
    (@ardumont) <antoine.romain.dumont@gmail.com> on 2019-04-11 11:33:40
    +0200)
  * Upstream changes:     - v0.0.54     - cli_utils: Use yaml.safe_load
    instead of yaml.load     - Fix support of latest versions of swh-
    core and psycopg2     - sql/data: Add npm related task types

 -- Software Heritage autobuilder (on jenkins-debian1) <jenkins@jenkins-debian1.internal.softwareheritage.org>  Thu, 11 Apr 2019 09:40:14 +0000

swh-scheduler (0.0.53-1~swh1) unstable-swh; urgency=medium

  * New upstream release 0.0.53     - (tagged by Antoine Lambert
    <antoine.lambert@inria.fr> on 2019-04-04 16:45:56 +0200)
  * Upstream changes:     - version 0.0.53

 -- Software Heritage autobuilder (on jenkins-debian1) <jenkins@jenkins-debian1.internal.softwareheritage.org>  Thu, 04 Apr 2019 14:55:20 +0000

swh-scheduler (0.0.52-1~swh1) unstable-swh; urgency=medium

  * New upstream release 0.0.52     - (tagged by Nicolas Dandrimont
    <nicolas@dandrimont.eu> on 2019-04-03 10:54:06 +0200)
  * Upstream changes:     - Release swh.scheduler v0.0.52     - Move to
    result_serializer = json to work around celery 4.3 bug     - Fix db
    initialization

 -- Software Heritage autobuilder (on jenkins-debian1) <jenkins@jenkins-debian1.internal.softwareheritage.org>  Wed, 03 Apr 2019 08:59:00 +0000

swh-scheduler (0.0.51-1~swh1) unstable-swh; urgency=medium

  * New upstream release 0.0.51     - (tagged by Antoine R. Dumont
    (@ardumont) <antoine.romain.dumont@gmail.com> on 2019-03-22 12:09:22
    +0100)
  * Upstream changes:     - v0.0.51     - requirements.txt: Remove kombu
    dependency

 -- Software Heritage autobuilder (on jenkins-debian1) <jenkins@jenkins-debian1.internal.softwareheritage.org>  Fri, 22 Mar 2019 11:16:06 +0000

swh-scheduler (0.0.50-1~swh2) unstable-swh; urgency=medium

  * Update build- and runtime dependencies

 -- Nicolas Dandrimont <olasd@debian.org>  Fri, 15 Mar 2019 18:24:11 +0100

swh-scheduler (0.0.50-1~swh1) unstable-swh; urgency=medium

  * New upstream release 0.0.50     - (tagged by Nicolas Dandrimont
    <nicolas@dandrimont.eu> on 2019-03-15 18:07:24 +0100)
  * Upstream changes:     - Release swh.scheduler v0.0.50     - Add an
    explicit log target for stdout and/or journald     - Avoid useless
    log lines     - Improve test coverage     - Add support for non-
    string options in the CLI

 -- Software Heritage autobuilder (on jenkins-debian1) <jenkins@jenkins-debian1.internal.softwareheritage.org>  Fri, 15 Mar 2019 17:16:03 +0000

swh-scheduler (0.0.49-1~swh2) unstable-swh; urgency=medium

  * Export LC_ALL=C.UTF-8

 -- Nicolas Dandrimont <olasd@softwareheritage.org>  Thu, 14 Mar 2019 13:42:24 +0100

swh-scheduler (0.0.49-1~swh1) unstable-swh; urgency=medium

  * New upstream release 0.0.49     - (tagged by Nicolas Dandrimont
    <nicolas@dandrimont.eu> on 2019-03-03 08:48:04 +0100)
  * Upstream changes:     - Release swh.scheduler v0.0.49     - various
    fixes around celery behavior     - move wsgi endpoint to a separate
    module     - add tests for the CLI

 -- Software Heritage autobuilder (on jenkins-debian1) <jenkins@jenkins-debian1.internal.softwareheritage.org>  Sun, 03 Mar 2019 07:55:41 +0000

swh-scheduler (0.0.48-1~swh1) unstable-swh; urgency=medium

  * New upstream release 0.0.48     - (tagged by Antoine R. Dumont
    (@ardumont) <antoine.romain.dumont@gmail.com> on 2019-02-22 16:11:51
    +0100)
  * Upstream changes:     - v0.0.48     - Fix comment on main scheduler
    schema

 -- Software Heritage autobuilder (on jenkins-debian1) <jenkins@jenkins-debian1.internal.softwareheritage.org>  Fri, 22 Feb 2019 15:17:20 +0000

swh-scheduler (0.0.47-1~swh2) unstable-swh; urgency=low

  * Upstream release to fix build dependencies issue

 -- Antoine Romain Dumont (@ardumont) <antoine.romain.dumont@gmail.com>  Thu, 21 Feb 2019 15:41:24 +0100

swh-scheduler (0.0.47-1~swh1) unstable-swh; urgency=medium

  * New upstream release 0.0.47     - (tagged by Valentin Lorentz
    <vlorentz@softwareheritage.org> on 2019-02-20 16:53:20 +0100)
  * Upstream changes:     - Fix crash of SchedulerBackend.search_tasks
    when no argument is given.

 -- Software Heritage autobuilder (on jenkins-debian1) <jenkins@jenkins-debian1.internal.softwareheritage.org>  Thu, 21 Feb 2019 09:13:07 +0000

swh-scheduler (0.0.46-1~swh1) unstable-swh; urgency=medium

  * New upstream release 0.0.46     - (tagged by Antoine R. Dumont
    (@ardumont) <antoine.romain.dumont@gmail.com> on 2019-02-15 15:05:47
    +0100)
  * Upstream changes:     - v0.0.46     - scheduler.task: Remove no
    longer used Task class

 -- Software Heritage autobuilder (on jenkins-debian1) <jenkins@jenkins-debian1.internal.softwareheritage.org>  Fri, 15 Feb 2019 14:15:26 +0000

swh-scheduler (0.0.45-1~swh1) unstable-swh; urgency=medium

  * New upstream release 0.0.45     - (tagged by Antoine R. Dumont
    (@ardumont) <antoine.romain.dumont@gmail.com> on 2019-02-15 10:43:07
    +0100)
  * Upstream changes:     - v0.0.45     - celery_backend/config: Fix
    loglevel for amqp module

 -- Software Heritage autobuilder (on jenkins-debian1) <jenkins@jenkins-debian1.internal.softwareheritage.org>  Fri, 15 Feb 2019 09:48:25 +0000

swh-scheduler (0.0.44-1~swh1) unstable-swh; urgency=medium

  * New upstream release 0.0.44     - (tagged by Antoine R. Dumont
    (@ardumont) <antoine.romain.dumont@gmail.com> on 2019-02-13 16:29:05
    +0100)
  * Upstream changes:     - v0.0.44     - swh-scheduler-api: Fix
    configuration read too many times

 -- Software Heritage autobuilder (on jenkins-debian1) <jenkins@jenkins-debian1.internal.softwareheritage.org>  Wed, 13 Feb 2019 15:34:34 +0000

swh-scheduler (0.0.43-1~swh1) unstable-swh; urgency=medium

  * New upstream release 0.0.43     - (tagged by David Douard
    <david.douard@sdfa3.org> on 2019-02-13 15:27:27 +0100)
  * Upstream changes:     - v0.0.43

 -- Software Heritage autobuilder (on jenkins-debian1) <jenkins@jenkins-debian1.internal.softwareheritage.org>  Wed, 13 Feb 2019 14:46:59 +0000

swh-scheduler (0.0.42-1~swh1) unstable-swh; urgency=medium

  * New upstream release 0.0.42     - (tagged by Antoine R. Dumont
    (@ardumont) <antoine.romain.dumont@gmail.com> on 2019-02-11 14:28:10
    +0100)
  * Upstream changes:     - v0.0.42     - Fix dependency requirements
    for hypothesis

 -- Software Heritage autobuilder (on jenkins-debian1) <jenkins@jenkins-debian1.internal.softwareheritage.org>  Mon, 11 Feb 2019 13:33:48 +0000

swh-scheduler (0.0.41-1~swh1) unstable-swh; urgency=medium

  * New upstream release 0.0.41     - (tagged by David Douard
    <david.douard@sdfa3.org> on 2019-02-06 15:25:56 +0100)
  * Upstream changes:     - v0.0.41

 -- Software Heritage autobuilder (on jenkins-debian1) <jenkins@jenkins-debian1.internal.softwareheritage.org>  Wed, 06 Feb 2019 15:33:04 +0000

swh-scheduler (0.0.40-1~swh1) unstable-swh; urgency=medium

  * New upstream release 0.0.40     - (tagged by Antoine R. Dumont
    (@ardumont) <antoine.romain.dumont@gmail.com> on 2019-01-28 16:24:04
    +0100)
  * Upstream changes:     - v0.0.40     - swh.scheduler.tests: Mark db
    tests as such     - Force tox environment to C.UTF-8 locale     -
    Add debug logging in the SWHTask class

 -- Software Heritage autobuilder (on jenkins-debian1) <jenkins@jenkins-debian1.internal.softwareheritage.org>  Mon, 28 Jan 2019 15:30:41 +0000

swh-scheduler (0.0.39-1~swh1) unstable-swh; urgency=medium

  * New upstream release 0.0.39     - (tagged by David Douard
    <david.douard@sdfa3.org> on 2019-01-16 13:37:58 +0100)
  * Upstream changes:     - v0.0.39

 -- Software Heritage autobuilder (on jenkins-debian1) <jenkins@jenkins-debian1.internal.softwareheritage.org>  Wed, 16 Jan 2019 12:42:37 +0000

swh-scheduler (0.0.38-1~swh1) unstable-swh; urgency=medium

  * New upstream release 0.0.38     - (tagged by David Douard
    <david.douard@sdfa3.org> on 2018-12-20 14:39:59 +0100)
  * Upstream changes:     - v0.0.38

 -- Software Heritage autobuilder (on jenkins-debian1) <jenkins@jenkins-debian1.internal.softwareheritage.org>  Wed, 09 Jan 2019 18:32:14 +0000

swh-scheduler (0.0.35-1~swh1) unstable-swh; urgency=medium

  * v0.0.35
  * tests: Add SchedulerTestFixture
  * swh.scheduler.utils: Allow to add more task information
  * sql/40-swh-data: Update new indexer task types for local db

 -- Antoine R. Dumont (@ardumont) <antoine.romain.dumont@gmail.com>  Mon, 29 Oct 2018 10:07:08 +0100

swh-scheduler (0.0.34-1~swh1) unstable-swh; urgency=medium

  * v0.0.34
  * Finalize pytest migration

 -- Antoine R. Dumont (@ardumont) <antoine.romain.dumont@gmail.com>  Thu, 25 Oct 2018 17:52:03 +0200

swh-scheduler (0.0.33-1~swh1) unstable-swh; urgency=medium

  * v0.0.33

 -- David Douard <david.douard@sdfa3.org>  Thu, 25 Oct 2018 16:03:16 +0200

swh-scheduler (0.0.32-1~swh1) unstable-swh; urgency=medium

  * v0.0.32
  * tests: Add celery fixture to ease tests
  * tests: make tests use sql/ files from the package
  * tests: Starting migration towards pytest
  * listener: Make the listener code compatible with new celery (debian
    buster)
  * Make swh_scheduler_create_tasks_from_temp use indexes
  * setup: prepare for pypi upload
  * docs: add a simple README file

 -- Antoine R. Dumont (@ardumont) <antoine.romain.dumont@gmail.com>  Mon, 22 Oct 2018 15:37:51 +0200

swh-scheduler (0.0.31-1~swh1) unstable-swh; urgency=medium

  * v0.0.31
  * sql/swh-scheduler: Make the create_tasks call idempotent
  * swh.scheduler.utils: Open create_task_dict function
  * sql/scheduler-data: Add lister gitlab task types
  * sql/scheduler-data: Reference the existing production lister data
  * swh.scheduler.backend_es: Open sniffing options

 -- Antoine R. Dumont (@ardumont) <antoine.romain.dumont@gmail.com>  Tue, 31 Jul 2018 06:55:39 +0200

swh-scheduler (0.0.30-1~swh1) unstable-swh; urgency=medium

  * v0.0.30
  * swh-scheduler-schema.sql: Archive disabled oneshot tasks as well
  * swh.scheduler.cli: Add policy to pretty printing task routine
  * swh.scheduler.cli: Fix broken cli list-pending since api change

 -- Antoine R. Dumont (@ardumont) <antoine.romain.dumont@gmail.com>  Fri, 22 Jun 2018 18:07:02 +0200

swh-scheduler (0.0.29-1~swh1) unstable-swh; urgency=medium

  * v0.0.29
  * swh.scheduler.cli: Change archival period to rolling month - 1 week
  * swh.scheduler.updater.writer: Force filter resolution to list
  * swh.scheduler.cli: Change default archival period to current month
  * swh.scheduler.cli: Improve logging message
  * swh.scheduler.updater.backend: Adapt configuration path accordingly

 -- Antoine R. Dumont (@ardumont) <antoine.romain.dumont@gmail.com>  Thu, 31 May 2018 11:42:51 +0200

swh-scheduler (0.0.28-1~swh1) unstable-swh; urgency=medium

  * v0.0.28
  * Fix wrong runtime dependencies

 -- Antoine R. Dumont (@ardumont) <antoine.romain.dumont@gmail.com>  Tue, 29 May 2018 14:12:15 +0200

swh-scheduler (0.0.27-1~swh1) unstable-swh; urgency=medium

  * v0.0.27
  * scheduler: Deal with priority in tasks
  * scheduler-update: new package python3-swh.scheduler.updater
  * Contains tools in charge of consuming events from arbitrary sources
  * and update the scheduler db

 -- Antoine R. Dumont (@ardumont) <antoine.romain.dumont@gmail.com>  Tue, 29 May 2018 12:27:34 +0200

swh-scheduler (0.0.26-1~swh1) unstable-swh; urgency=medium

  * v0.0.26
  * swh.scheduler: Fix package build
  * swh.scheduler.tests: Test remote scheduler api as well
  * swh.scheduler: Add tests around removing archivable tasks
  * swh.scheduler: Add tests around filtering archivable tasks
  * swh-scheduler-schema: Fix unneeded drop instructions
  * swh.scheduler.cli: Improve docstring
  * swh.scheduler.cli: Permit to specify the backend to use in cli
  * swh.scheduler.api: Bootstrap scheduler's remote api
  * swh.scheduler: Use `get_scheduler` api to instantiate a scheduler
  * swh.scheduler.backend: Fix docstring

 -- Antoine R. Dumont (@ardumont) <antoine.romain.dumont@gmail.com>  Thu, 26 Apr 2018 17:34:07 +0200

swh-scheduler (0.0.25-1~swh1) unstable-swh; urgency=medium

  * v0.0.25
  * swh.scheduler.cli.archive: Index arguments.kwargs as text

 -- Antoine R. Dumont (@ardumont) <antoine.romain.dumont@gmail.com>  Wed, 18 Apr 2018 12:34:43 +0200

swh-scheduler (0.0.24-1~swh1) unstable-swh; urgency=medium

  * v0.0.24
  * data/template: Do not index the arguments field (it's in _source)
  * data/README: Add a small readme to explain es install step
  * swh.scheduler.cli: Add a bulk index flag to separate read from index

 -- Antoine R. Dumont (@ardumont) <antoine.romain.dumont@gmail.com>  Fri, 13 Apr 2018 14:55:32 +0200

swh-scheduler (0.0.23-1~swh1) unstable-swh; urgency=medium

  * swh.scheduler.cli.archive: Delete only completely indexed tasks
  * Prior to this commit, it could happen that we removed tasks even
  * though we did not yet index associated task_run.
  * Related T986

 -- Antoine R. Dumont (@ardumont) <antoine.romain.dumont@gmail.com>  Tue, 10 Apr 2018 17:43:07 +0200

swh-scheduler (0.0.22-1~swh1) unstable-swh; urgency=medium

  * v0.0.22
  * Update to a more recent python3-elasticsearch client

 -- Antoine R. Dumont (@ardumont) <antoine.romain.dumont@gmail.com>  Mon, 09 Apr 2018 16:09:16 +0200

swh-scheduler (0.0.21-1~swh1) unstable-swh; urgency=medium

  * v0.0.21
  * Adapt default configuration
  * Fix typo in configuration variable name

 -- Antoine R. Dumont (@ardumont) <antoine.romain.dumont@gmail.com>  Fri, 30 Mar 2018 15:02:55 +0200

swh-scheduler (0.0.20-1~swh1) unstable-swh; urgency=medium

  * v0.0.20
  * swh.scheduler.cli.archive: Open completed oneshot or disabled
  * recurring tasks archival endpoint
  * swh.core.serializer: Move to msgpack serialization format
  * swh.scheduler.cli: Unify pretty print output
  * sql/data: Add new task type for loading mercurial dump
  * swh.scheduler.cli: Add sample use case for the scheduling cli
  * swh.scheduler.cli: Open policy column to the scheduling cli
  * swh.scheduler.cli: Open the delimiter option as cli argument
  * Fix issue when updating task-type without any retry delay defined
  * swh-scheduler/data: Add new oneshot scheduling load-mercurial task
  * backend: fix default scheduling_db value for consistency
  * backend: doc: fix return value of create_tasks

 -- Antoine R. Dumont (@ardumont) <antoine.romain.dumont@gmail.com>  Fri, 30 Mar 2018 11:44:18 +0200

swh-scheduler (0.0.19-1~swh1) unstable-swh; urgency=medium

  * v0.0.19
  * swh.scheduler.utils: Open utility function to create oneshot task

 -- Antoine R. Dumont (@ardumont) <antoine.romain.dumont@gmail.com>  Wed, 29 Nov 2017 12:51:15 +0100

swh-scheduler (0.0.18-1~swh1) unstable-swh; urgency=medium

  * Release swh.scheduler v0.0.18
  * Celery 4 compatibility

 -- Nicolas Dandrimont <nicolas@dandrimont.eu>  Wed, 08 Nov 2017 17:06:22 +0100

swh-scheduler (0.0.17-1~swh1) unstable-swh; urgency=medium

  * Release swh.scheduler version 0.0.17
  * Update packaging runes

 -- Nicolas Dandrimont <nicolas@dandrimont.eu>  Thu, 12 Oct 2017 18:49:02 +0200

swh-scheduler (0.0.16-1~swh1) unstable-swh; urgency=medium

  * Release swh-scheduler v0.0.16
  * add some tests
  * implement one-shot tasks
  * implement retry on temporary failure

 -- Nicolas Dandrimont <nicolas@dandrimont.eu>  Mon, 07 Aug 2017 18:44:03 +0200

swh-scheduler (0.0.15-1~swh1) unstable-swh; urgency=medium

  * Release swh-scheduler v0.0.15
  * Add some methods to get the length of task queues
  * worker: Show logs on stdout if loglevel = debug

 -- Nicolas Dandrimont <nicolas@dandrimont.eu>  Mon, 19 Jun 2017 19:44:56 +0200

swh-scheduler (0.0.14-1~swh1) unstable-swh; urgency=medium

  * Release swh.scheduler 0.0.14
  * Make the return value of tasks available in the listener

 -- Nicolas Dandrimont <nicolas@dandrimont.eu>  Mon, 12 Jun 2017 17:50:32 +0200

swh-scheduler (0.0.13-1~swh1) unstable-swh; urgency=medium

  * Release swh.scheduler v0.0.13
  * Use systemd for logging rather than PostgreSQL

 -- Nicolas Dandrimont <nicolas@dandrimont.eu>  Fri, 07 Apr 2017 11:57:50 +0200

swh-scheduler (0.0.12-1~swh1) unstable-swh; urgency=medium

  * Release swh.scheduler v0.0.12
  * Only log to database if the configuration is present

 -- Nicolas Dandrimont <nicolas@dandrimont.eu>  Thu, 09 Mar 2017 11:12:45 +0100

swh-scheduler (0.0.11-1~swh1) unstable-swh; urgency=medium

  * Release swh.scheduler v0.0.11
  * add utils.get_task

 -- Nicolas Dandrimont <nicolas@dandrimont.eu>  Tue, 14 Feb 2017 19:49:34 +0100

swh-scheduler (0.0.10-1~swh1) unstable-swh; urgency=medium

  * Release swh.scheduler v0.0.10
  * Allow disabling tasks

 -- Nicolas Dandrimont <nicolas@dandrimont.eu>  Thu, 20 Oct 2016 17:20:17 +0200

swh-scheduler (0.0.9-1~swh1) unstable-swh; urgency=medium

  * Release swh.scheduler v0.0.9
  * Revert management of one shot tasks
  * Add possibility of launching several worker instances

 -- Nicolas Dandrimont <nicolas@dandrimont.eu>  Fri, 02 Sep 2016 17:09:18 +0200

swh-scheduler (0.0.7-1~swh1) unstable-swh; urgency=medium

  * v0.0.7
  * Add oneshot task

 -- Antoine R. Dumont (@ardumont) <antoine.romain.dumont@gmail.com>  Fri, 01 Jul 2016 16:42:45 +0200

swh-scheduler (0.0.6-1~swh1) unstable-swh; urgency=medium

  * Release swh-scheduler v0.0.6
  * More reliability and efficiency when scheduling a lot of tasks

 -- Nicolas Dandrimont <nicolas@dandrimont.eu>  Wed, 24 Feb 2016 18:46:57 +0100

swh-scheduler (0.0.5-1~swh1) unstable-swh; urgency=medium

  * Release swh.scheduler v0.0.5
  * Use copy for task mass-scheduling

 -- Nicolas Dandrimont <nicolas@dandrimont.eu>  Wed, 24 Feb 2016 12:13:38 +0100

swh-scheduler (0.0.4-1~swh1) unstable-swh; urgency=medium

  * Release swh-scheduler v0.0.4
  * general cleanup of the backend
  * use arrow instead of dateutil
  * add new cli program

 -- Nicolas Dandrimont <nicolas@dandrimont.eu>  Tue, 23 Feb 2016 17:46:04 +0100

swh-scheduler (0.0.3-1~swh1) unstable-swh; urgency=medium

  * Release swh.scheduler version 0.0.3
  * Implement the timestamp arguments to the task_run functions
  * Make the celery event listener use a reliable queue

 -- Nicolas Dandrimont <nicolas@dandrimont.eu>  Mon, 22 Feb 2016 15:14:28 +0100

swh-scheduler (0.0.2-1~swh1) unstable-swh; urgency=medium

  * Release swh.scheduler v0.0.2
  * Multiple schema changes
  * Initial releases for the celery job runner and the event listener

 -- Nicolas Dandrimont <nicolas@dandrimont.eu>  Fri, 19 Feb 2016 18:50:47 +0100

swh-scheduler (0.0.1-1~swh1) unstable-swh; urgency=medium

  * Initial release
  * Release swh.scheduler v0.0.1
  * Move swh.core.scheduling and swh.core.worker to swh.scheduler

 -- Nicolas Dandrimont <nicolas@dandrimont.eu>  Mon, 15 Feb 2016 11:07:30 +0100<|MERGE_RESOLUTION|>--- conflicted
+++ resolved
@@ -1,10 +1,3 @@
-<<<<<<< HEAD
-swh-scheduler (0.21.0-1~swh1~bpo10+1) buster-swh; urgency=medium
-
-  * Rebuild for buster-swh
-
- -- Software Heritage autobuilder (on jenkins-debian1) <jenkins@jenkins-debian1.internal.softwareheritage.org>  Tue, 07 Dec 2021 07:48:59 +0000
-=======
 swh-scheduler (0.22.0-1~swh1) unstable-swh; urgency=medium
 
   * New upstream release 0.22.0     - (tagged by Vincent SELLIER
@@ -13,7 +6,6 @@
     next_visit_queue_position an integer
 
  -- Software Heritage autobuilder (on jenkins-debian1) <jenkins@jenkins-debian1.internal.softwareheritage.org>  Wed, 08 Dec 2021 09:06:01 +0000
->>>>>>> 0086f5a8
 
 swh-scheduler (0.21.0-1~swh1) unstable-swh; urgency=medium
 
