<<<<<<< HEAD
swh-scheduler (0.0.57-1~swh1~bpo9+1) stretch-swh; urgency=medium

  * Rebuild for stretch-swh

 -- Software Heritage autobuilder (on jenkins-debian1) <jenkins@jenkins-debian1.internal.softwareheritage.org>  Wed, 26 Jun 2019 13:07:31 +0000
=======
swh-scheduler (0.0.58-1~swh1) unstable-swh; urgency=medium

  * New upstream release 0.0.58     - (tagged by Antoine R. Dumont
    (@ardumont) <antoine.romain.dumont@gmail.com> on 2019-09-03 10:19:34
    +0200)
  * Upstream changes:     - v0.0.58     - celery: auto add tasks
    declared in the swh.workers entry point in task_modules     -
    api/client: use RPCClient instead of deprecated SWHRemoteAPI     -
    Make schedule_origins use origin urls instead of ids in task
    arguments.     - docs: add code of conduct document     - docs: very
    beginning of a practical documentation on the scheduler     -
    config: Add a pre-commit config file     - data: Insert new cgit
    instance lister task     - data: Insert load-tar task-type

 -- Software Heritage autobuilder (on jenkins-debian1) <jenkins@jenkins-debian1.internal.softwareheritage.org>  Tue, 03 Sep 2019 08:28:19 +0000
>>>>>>> 302fb2ce

swh-scheduler (0.0.57-1~swh1) unstable-swh; urgency=medium

  * New upstream release 0.0.57     - (tagged by David Douard
    <david.douard@sdfa3.org> on 2019-06-26 14:56:32 +0200)
  * Upstream changes:     - v0.0.57

 -- Software Heritage autobuilder (on jenkins-debian1) <jenkins@jenkins-debian1.internal.softwareheritage.org>  Wed, 26 Jun 2019 13:05:20 +0000

swh-scheduler (0.0.56-1~swh1) unstable-swh; urgency=medium

  * New upstream release 0.0.56     - (tagged by Nicolas Dandrimont
    <nicolas@dandrimont.eu> on 2019-05-07 18:16:20 +0200)
  * Upstream changes:     - listener: Release the db object after using
    it     - This is the contract that get_db/put_db is supposed to
    conform to.

 -- Software Heritage autobuilder (on jenkins-debian1) <jenkins@jenkins-debian1.internal.softwareheritage.org>  Tue, 14 May 2019 12:40:09 +0000

swh-scheduler (0.0.55-1~swh1) unstable-swh; urgency=medium

  * New upstream release 0.0.55     - (tagged by Antoine Lambert
    <antoine.lambert@inria.fr> on 2019-05-06 11:47:43 +0200)
  * Upstream changes:     - version 0.0.55

 -- Software Heritage autobuilder (on jenkins-debian1) <jenkins@jenkins-debian1.internal.softwareheritage.org>  Mon, 06 May 2019 09:54:51 +0000

swh-scheduler (0.0.54-1~swh1) unstable-swh; urgency=medium

  * New upstream release 0.0.54     - (tagged by Antoine R. Dumont
    (@ardumont) <antoine.romain.dumont@gmail.com> on 2019-04-11 11:33:40
    +0200)
  * Upstream changes:     - v0.0.54     - cli_utils: Use yaml.safe_load
    instead of yaml.load     - Fix support of latest versions of swh-
    core and psycopg2     - sql/data: Add npm related task types

 -- Software Heritage autobuilder (on jenkins-debian1) <jenkins@jenkins-debian1.internal.softwareheritage.org>  Thu, 11 Apr 2019 09:40:14 +0000

swh-scheduler (0.0.53-1~swh1) unstable-swh; urgency=medium

  * New upstream release 0.0.53     - (tagged by Antoine Lambert
    <antoine.lambert@inria.fr> on 2019-04-04 16:45:56 +0200)
  * Upstream changes:     - version 0.0.53

 -- Software Heritage autobuilder (on jenkins-debian1) <jenkins@jenkins-debian1.internal.softwareheritage.org>  Thu, 04 Apr 2019 14:55:20 +0000

swh-scheduler (0.0.52-1~swh1) unstable-swh; urgency=medium

  * New upstream release 0.0.52     - (tagged by Nicolas Dandrimont
    <nicolas@dandrimont.eu> on 2019-04-03 10:54:06 +0200)
  * Upstream changes:     - Release swh.scheduler v0.0.52     - Move to
    result_serializer = json to work around celery 4.3 bug     - Fix db
    initialization

 -- Software Heritage autobuilder (on jenkins-debian1) <jenkins@jenkins-debian1.internal.softwareheritage.org>  Wed, 03 Apr 2019 08:59:00 +0000

swh-scheduler (0.0.51-1~swh1) unstable-swh; urgency=medium

  * New upstream release 0.0.51     - (tagged by Antoine R. Dumont
    (@ardumont) <antoine.romain.dumont@gmail.com> on 2019-03-22 12:09:22
    +0100)
  * Upstream changes:     - v0.0.51     - requirements.txt: Remove kombu
    dependency

 -- Software Heritage autobuilder (on jenkins-debian1) <jenkins@jenkins-debian1.internal.softwareheritage.org>  Fri, 22 Mar 2019 11:16:06 +0000

swh-scheduler (0.0.50-1~swh2) unstable-swh; urgency=medium

  * Update build- and runtime dependencies

 -- Nicolas Dandrimont <olasd@debian.org>  Fri, 15 Mar 2019 18:24:11 +0100

swh-scheduler (0.0.50-1~swh1) unstable-swh; urgency=medium

  * New upstream release 0.0.50     - (tagged by Nicolas Dandrimont
    <nicolas@dandrimont.eu> on 2019-03-15 18:07:24 +0100)
  * Upstream changes:     - Release swh.scheduler v0.0.50     - Add an
    explicit log target for stdout and/or journald     - Avoid useless
    log lines     - Improve test coverage     - Add support for non-
    string options in the CLI

 -- Software Heritage autobuilder (on jenkins-debian1) <jenkins@jenkins-debian1.internal.softwareheritage.org>  Fri, 15 Mar 2019 17:16:03 +0000

swh-scheduler (0.0.49-1~swh2) unstable-swh; urgency=medium

  * Export LC_ALL=C.UTF-8

 -- Nicolas Dandrimont <olasd@softwareheritage.org>  Thu, 14 Mar 2019 13:42:24 +0100

swh-scheduler (0.0.49-1~swh1) unstable-swh; urgency=medium

  * New upstream release 0.0.49     - (tagged by Nicolas Dandrimont
    <nicolas@dandrimont.eu> on 2019-03-03 08:48:04 +0100)
  * Upstream changes:     - Release swh.scheduler v0.0.49     - various
    fixes around celery behavior     - move wsgi endpoint to a separate
    module     - add tests for the CLI

 -- Software Heritage autobuilder (on jenkins-debian1) <jenkins@jenkins-debian1.internal.softwareheritage.org>  Sun, 03 Mar 2019 07:55:41 +0000

swh-scheduler (0.0.48-1~swh1) unstable-swh; urgency=medium

  * New upstream release 0.0.48     - (tagged by Antoine R. Dumont
    (@ardumont) <antoine.romain.dumont@gmail.com> on 2019-02-22 16:11:51
    +0100)
  * Upstream changes:     - v0.0.48     - Fix comment on main scheduler
    schema

 -- Software Heritage autobuilder (on jenkins-debian1) <jenkins@jenkins-debian1.internal.softwareheritage.org>  Fri, 22 Feb 2019 15:17:20 +0000

swh-scheduler (0.0.47-1~swh2) unstable-swh; urgency=low

  * Upstream release to fix build dependencies issue

 -- Antoine Romain Dumont (@ardumont) <antoine.romain.dumont@gmail.com>  Thu, 21 Feb 2019 15:41:24 +0100

swh-scheduler (0.0.47-1~swh1) unstable-swh; urgency=medium

  * New upstream release 0.0.47     - (tagged by Valentin Lorentz
    <vlorentz@softwareheritage.org> on 2019-02-20 16:53:20 +0100)
  * Upstream changes:     - Fix crash of SchedulerBackend.search_tasks
    when no argument is given.

 -- Software Heritage autobuilder (on jenkins-debian1) <jenkins@jenkins-debian1.internal.softwareheritage.org>  Thu, 21 Feb 2019 09:13:07 +0000

swh-scheduler (0.0.46-1~swh1) unstable-swh; urgency=medium

  * New upstream release 0.0.46     - (tagged by Antoine R. Dumont
    (@ardumont) <antoine.romain.dumont@gmail.com> on 2019-02-15 15:05:47
    +0100)
  * Upstream changes:     - v0.0.46     - scheduler.task: Remove no
    longer used Task class

 -- Software Heritage autobuilder (on jenkins-debian1) <jenkins@jenkins-debian1.internal.softwareheritage.org>  Fri, 15 Feb 2019 14:15:26 +0000

swh-scheduler (0.0.45-1~swh1) unstable-swh; urgency=medium

  * New upstream release 0.0.45     - (tagged by Antoine R. Dumont
    (@ardumont) <antoine.romain.dumont@gmail.com> on 2019-02-15 10:43:07
    +0100)
  * Upstream changes:     - v0.0.45     - celery_backend/config: Fix
    loglevel for amqp module

 -- Software Heritage autobuilder (on jenkins-debian1) <jenkins@jenkins-debian1.internal.softwareheritage.org>  Fri, 15 Feb 2019 09:48:25 +0000

swh-scheduler (0.0.44-1~swh1) unstable-swh; urgency=medium

  * New upstream release 0.0.44     - (tagged by Antoine R. Dumont
    (@ardumont) <antoine.romain.dumont@gmail.com> on 2019-02-13 16:29:05
    +0100)
  * Upstream changes:     - v0.0.44     - swh-scheduler-api: Fix
    configuration read too many times

 -- Software Heritage autobuilder (on jenkins-debian1) <jenkins@jenkins-debian1.internal.softwareheritage.org>  Wed, 13 Feb 2019 15:34:34 +0000

swh-scheduler (0.0.43-1~swh1) unstable-swh; urgency=medium

  * New upstream release 0.0.43     - (tagged by David Douard
    <david.douard@sdfa3.org> on 2019-02-13 15:27:27 +0100)
  * Upstream changes:     - v0.0.43

 -- Software Heritage autobuilder (on jenkins-debian1) <jenkins@jenkins-debian1.internal.softwareheritage.org>  Wed, 13 Feb 2019 14:46:59 +0000

swh-scheduler (0.0.42-1~swh1) unstable-swh; urgency=medium

  * New upstream release 0.0.42     - (tagged by Antoine R. Dumont
    (@ardumont) <antoine.romain.dumont@gmail.com> on 2019-02-11 14:28:10
    +0100)
  * Upstream changes:     - v0.0.42     - Fix dependency requirements
    for hypothesis

 -- Software Heritage autobuilder (on jenkins-debian1) <jenkins@jenkins-debian1.internal.softwareheritage.org>  Mon, 11 Feb 2019 13:33:48 +0000

swh-scheduler (0.0.41-1~swh1) unstable-swh; urgency=medium

  * New upstream release 0.0.41     - (tagged by David Douard
    <david.douard@sdfa3.org> on 2019-02-06 15:25:56 +0100)
  * Upstream changes:     - v0.0.41

 -- Software Heritage autobuilder (on jenkins-debian1) <jenkins@jenkins-debian1.internal.softwareheritage.org>  Wed, 06 Feb 2019 15:33:04 +0000

swh-scheduler (0.0.40-1~swh1) unstable-swh; urgency=medium

  * New upstream release 0.0.40     - (tagged by Antoine R. Dumont
    (@ardumont) <antoine.romain.dumont@gmail.com> on 2019-01-28 16:24:04
    +0100)
  * Upstream changes:     - v0.0.40     - swh.scheduler.tests: Mark db
    tests as such     - Force tox environment to C.UTF-8 locale     -
    Add debug logging in the SWHTask class

 -- Software Heritage autobuilder (on jenkins-debian1) <jenkins@jenkins-debian1.internal.softwareheritage.org>  Mon, 28 Jan 2019 15:30:41 +0000

swh-scheduler (0.0.39-1~swh1) unstable-swh; urgency=medium

  * New upstream release 0.0.39     - (tagged by David Douard
    <david.douard@sdfa3.org> on 2019-01-16 13:37:58 +0100)
  * Upstream changes:     - v0.0.39

 -- Software Heritage autobuilder (on jenkins-debian1) <jenkins@jenkins-debian1.internal.softwareheritage.org>  Wed, 16 Jan 2019 12:42:37 +0000

swh-scheduler (0.0.38-1~swh1) unstable-swh; urgency=medium

  * New upstream release 0.0.38     - (tagged by David Douard
    <david.douard@sdfa3.org> on 2018-12-20 14:39:59 +0100)
  * Upstream changes:     - v0.0.38

 -- Software Heritage autobuilder (on jenkins-debian1) <jenkins@jenkins-debian1.internal.softwareheritage.org>  Wed, 09 Jan 2019 18:32:14 +0000

swh-scheduler (0.0.35-1~swh1) unstable-swh; urgency=medium

  * v0.0.35
  * tests: Add SchedulerTestFixture
  * swh.scheduler.utils: Allow to add more task information
  * sql/40-swh-data: Update new indexer task types for local db

 -- Antoine R. Dumont (@ardumont) <antoine.romain.dumont@gmail.com>  Mon, 29 Oct 2018 10:07:08 +0100

swh-scheduler (0.0.34-1~swh1) unstable-swh; urgency=medium

  * v0.0.34
  * Finalize pytest migration

 -- Antoine R. Dumont (@ardumont) <antoine.romain.dumont@gmail.com>  Thu, 25 Oct 2018 17:52:03 +0200

swh-scheduler (0.0.33-1~swh1) unstable-swh; urgency=medium

  * v0.0.33

 -- David Douard <david.douard@sdfa3.org>  Thu, 25 Oct 2018 16:03:16 +0200

swh-scheduler (0.0.32-1~swh1) unstable-swh; urgency=medium

  * v0.0.32
  * tests: Add celery fixture to ease tests
  * tests: make tests use sql/ files from the package
  * tests: Starting migration towards pytest
  * listener: Make the listener code compatible with new celery (debian
    buster)
  * Make swh_scheduler_create_tasks_from_temp use indexes
  * setup: prepare for pypi upload
  * docs: add a simple README file

 -- Antoine R. Dumont (@ardumont) <antoine.romain.dumont@gmail.com>  Mon, 22 Oct 2018 15:37:51 +0200

swh-scheduler (0.0.31-1~swh1) unstable-swh; urgency=medium

  * v0.0.31
  * sql/swh-scheduler: Make the create_tasks call idempotent
  * swh.scheduler.utils: Open create_task_dict function
  * sql/scheduler-data: Add lister gitlab task types
  * sql/scheduler-data: Reference the existing production lister data
  * swh.scheduler.backend_es: Open sniffing options

 -- Antoine R. Dumont (@ardumont) <antoine.romain.dumont@gmail.com>  Tue, 31 Jul 2018 06:55:39 +0200

swh-scheduler (0.0.30-1~swh1) unstable-swh; urgency=medium

  * v0.0.30
  * swh-scheduler-schema.sql: Archive disabled oneshot tasks as well
  * swh.scheduler.cli: Add policy to pretty printing task routine
  * swh.scheduler.cli: Fix broken cli list-pending since api change

 -- Antoine R. Dumont (@ardumont) <antoine.romain.dumont@gmail.com>  Fri, 22 Jun 2018 18:07:02 +0200

swh-scheduler (0.0.29-1~swh1) unstable-swh; urgency=medium

  * v0.0.29
  * swh.scheduler.cli: Change archival period to rolling month - 1 week
  * swh.scheduler.updater.writer: Force filter resolution to list
  * swh.scheduler.cli: Change default archival period to current month
  * swh.scheduler.cli: Improve logging message
  * swh.scheduler.updater.backend: Adapt configuration path accordingly

 -- Antoine R. Dumont (@ardumont) <antoine.romain.dumont@gmail.com>  Thu, 31 May 2018 11:42:51 +0200

swh-scheduler (0.0.28-1~swh1) unstable-swh; urgency=medium

  * v0.0.28
  * Fix wrong runtime dependencies

 -- Antoine R. Dumont (@ardumont) <antoine.romain.dumont@gmail.com>  Tue, 29 May 2018 14:12:15 +0200

swh-scheduler (0.0.27-1~swh1) unstable-swh; urgency=medium

  * v0.0.27
  * scheduler: Deal with priority in tasks
  * scheduler-update: new package python3-swh.scheduler.updater
  * Contains tools in charge of consuming events from arbitrary sources
  * and update the scheduler db

 -- Antoine R. Dumont (@ardumont) <antoine.romain.dumont@gmail.com>  Tue, 29 May 2018 12:27:34 +0200

swh-scheduler (0.0.26-1~swh1) unstable-swh; urgency=medium

  * v0.0.26
  * swh.scheduler: Fix package build
  * swh.scheduler.tests: Test remote scheduler api as well
  * swh.scheduler: Add tests around removing archivable tasks
  * swh.scheduler: Add tests around filtering archivable tasks
  * swh-scheduler-schema: Fix unneeded drop instructions
  * swh.scheduler.cli: Improve docstring
  * swh.scheduler.cli: Permit to specify the backend to use in cli
  * swh.scheduler.api: Bootstrap scheduler's remote api
  * swh.scheduler: Use `get_scheduler` api to instantiate a scheduler
  * swh.scheduler.backend: Fix docstring

 -- Antoine R. Dumont (@ardumont) <antoine.romain.dumont@gmail.com>  Thu, 26 Apr 2018 17:34:07 +0200

swh-scheduler (0.0.25-1~swh1) unstable-swh; urgency=medium

  * v0.0.25
  * swh.scheduler.cli.archive: Index arguments.kwargs as text

 -- Antoine R. Dumont (@ardumont) <antoine.romain.dumont@gmail.com>  Wed, 18 Apr 2018 12:34:43 +0200

swh-scheduler (0.0.24-1~swh1) unstable-swh; urgency=medium

  * v0.0.24
  * data/template: Do not index the arguments field (it's in _source)
  * data/README: Add a small readme to explain es install step
  * swh.scheduler.cli: Add a bulk index flag to separate read from index

 -- Antoine R. Dumont (@ardumont) <antoine.romain.dumont@gmail.com>  Fri, 13 Apr 2018 14:55:32 +0200

swh-scheduler (0.0.23-1~swh1) unstable-swh; urgency=medium

  * swh.scheduler.cli.archive: Delete only completely indexed tasks
  * Prior to this commit, it could happen that we removed tasks even
  * though we did not yet index associated task_run.
  * Related T986

 -- Antoine R. Dumont (@ardumont) <antoine.romain.dumont@gmail.com>  Tue, 10 Apr 2018 17:43:07 +0200

swh-scheduler (0.0.22-1~swh1) unstable-swh; urgency=medium

  * v0.0.22
  * Update to a more recent python3-elasticsearch client

 -- Antoine R. Dumont (@ardumont) <antoine.romain.dumont@gmail.com>  Mon, 09 Apr 2018 16:09:16 +0200

swh-scheduler (0.0.21-1~swh1) unstable-swh; urgency=medium

  * v0.0.21
  * Adapt default configuration
  * Fix typo in configuration variable name

 -- Antoine R. Dumont (@ardumont) <antoine.romain.dumont@gmail.com>  Fri, 30 Mar 2018 15:02:55 +0200

swh-scheduler (0.0.20-1~swh1) unstable-swh; urgency=medium

  * v0.0.20
  * swh.scheduler.cli.archive: Open completed oneshot or disabled
  * recurring tasks archival endpoint
  * swh.core.serializer: Move to msgpack serialization format
  * swh.scheduler.cli: Unify pretty print output
  * sql/data: Add new task type for loading mercurial dump
  * swh.scheduler.cli: Add sample use case for the scheduling cli
  * swh.scheduler.cli: Open policy column to the scheduling cli
  * swh.scheduler.cli: Open the delimiter option as cli argument
  * Fix issue when updating task-type without any retry delay defined
  * swh-scheduler/data: Add new oneshot scheduling load-mercurial task
  * backend: fix default scheduling_db value for consistency
  * backend: doc: fix return value of create_tasks

 -- Antoine R. Dumont (@ardumont) <antoine.romain.dumont@gmail.com>  Fri, 30 Mar 2018 11:44:18 +0200

swh-scheduler (0.0.19-1~swh1) unstable-swh; urgency=medium

  * v0.0.19
  * swh.scheduler.utils: Open utility function to create oneshot task

 -- Antoine R. Dumont (@ardumont) <antoine.romain.dumont@gmail.com>  Wed, 29 Nov 2017 12:51:15 +0100

swh-scheduler (0.0.18-1~swh1) unstable-swh; urgency=medium

  * Release swh.scheduler v0.0.18
  * Celery 4 compatibility

 -- Nicolas Dandrimont <nicolas@dandrimont.eu>  Wed, 08 Nov 2017 17:06:22 +0100

swh-scheduler (0.0.17-1~swh1) unstable-swh; urgency=medium

  * Release swh.scheduler version 0.0.17
  * Update packaging runes

 -- Nicolas Dandrimont <nicolas@dandrimont.eu>  Thu, 12 Oct 2017 18:49:02 +0200

swh-scheduler (0.0.16-1~swh1) unstable-swh; urgency=medium

  * Release swh-scheduler v0.0.16
  * add some tests
  * implement one-shot tasks
  * implement retry on temporary failure

 -- Nicolas Dandrimont <nicolas@dandrimont.eu>  Mon, 07 Aug 2017 18:44:03 +0200

swh-scheduler (0.0.15-1~swh1) unstable-swh; urgency=medium

  * Release swh-scheduler v0.0.15
  * Add some methods to get the length of task queues
  * worker: Show logs on stdout if loglevel = debug

 -- Nicolas Dandrimont <nicolas@dandrimont.eu>  Mon, 19 Jun 2017 19:44:56 +0200

swh-scheduler (0.0.14-1~swh1) unstable-swh; urgency=medium

  * Release swh.scheduler 0.0.14
  * Make the return value of tasks available in the listener

 -- Nicolas Dandrimont <nicolas@dandrimont.eu>  Mon, 12 Jun 2017 17:50:32 +0200

swh-scheduler (0.0.13-1~swh1) unstable-swh; urgency=medium

  * Release swh.scheduler v0.0.13
  * Use systemd for logging rather than PostgreSQL

 -- Nicolas Dandrimont <nicolas@dandrimont.eu>  Fri, 07 Apr 2017 11:57:50 +0200

swh-scheduler (0.0.12-1~swh1) unstable-swh; urgency=medium

  * Release swh.scheduler v0.0.12
  * Only log to database if the configuration is present

 -- Nicolas Dandrimont <nicolas@dandrimont.eu>  Thu, 09 Mar 2017 11:12:45 +0100

swh-scheduler (0.0.11-1~swh1) unstable-swh; urgency=medium

  * Release swh.scheduler v0.0.11
  * add utils.get_task

 -- Nicolas Dandrimont <nicolas@dandrimont.eu>  Tue, 14 Feb 2017 19:49:34 +0100

swh-scheduler (0.0.10-1~swh1) unstable-swh; urgency=medium

  * Release swh.scheduler v0.0.10
  * Allow disabling tasks

 -- Nicolas Dandrimont <nicolas@dandrimont.eu>  Thu, 20 Oct 2016 17:20:17 +0200

swh-scheduler (0.0.9-1~swh1) unstable-swh; urgency=medium

  * Release swh.scheduler v0.0.9
  * Revert management of one shot tasks
  * Add possibility of launching several worker instances

 -- Nicolas Dandrimont <nicolas@dandrimont.eu>  Fri, 02 Sep 2016 17:09:18 +0200

swh-scheduler (0.0.7-1~swh1) unstable-swh; urgency=medium

  * v0.0.7
  * Add oneshot task

 -- Antoine R. Dumont (@ardumont) <antoine.romain.dumont@gmail.com>  Fri, 01 Jul 2016 16:42:45 +0200

swh-scheduler (0.0.6-1~swh1) unstable-swh; urgency=medium

  * Release swh-scheduler v0.0.6
  * More reliability and efficiency when scheduling a lot ot tasks

 -- Nicolas Dandrimont <nicolas@dandrimont.eu>  Wed, 24 Feb 2016 18:46:57 +0100

swh-scheduler (0.0.5-1~swh1) unstable-swh; urgency=medium

  * Release swh.scheduler v0.0.5
  * Use copy for task mass-scheduling

 -- Nicolas Dandrimont <nicolas@dandrimont.eu>  Wed, 24 Feb 2016 12:13:38 +0100

swh-scheduler (0.0.4-1~swh1) unstable-swh; urgency=medium

  * Release swh-scheduler v0.0.4
  * general cleanup of the backend
  * use arrow instead of dateutil
  * add new cli program

 -- Nicolas Dandrimont <nicolas@dandrimont.eu>  Tue, 23 Feb 2016 17:46:04 +0100

swh-scheduler (0.0.3-1~swh1) unstable-swh; urgency=medium

  * Release swh.scheduler version 0.0.3
  * Implement the timestamp arguments to the task_run functions
  * Make the celery event listener use a reliable queue

 -- Nicolas Dandrimont <nicolas@dandrimont.eu>  Mon, 22 Feb 2016 15:14:28 +0100

swh-scheduler (0.0.2-1~swh1) unstable-swh; urgency=medium

  * Release swh.scheduler v0.0.2
  * Multiple schema changes
  * Initial releases for the celery job runner and the event listener

 -- Nicolas Dandrimont <nicolas@dandrimont.eu>  Fri, 19 Feb 2016 18:50:47 +0100

swh-scheduler (0.0.1-1~swh1) unstable-swh; urgency=medium

  * Initial release
  * Release swh.scheduler v0.0.1
  * Move swh.core.scheduling and swh.core.worker to swh.scheduler

 -- Nicolas Dandrimont <nicolas@dandrimont.eu>  Mon, 15 Feb 2016 11:07:30 +0100<|MERGE_RESOLUTION|>--- conflicted
+++ resolved
@@ -1,10 +1,3 @@
-<<<<<<< HEAD
-swh-scheduler (0.0.57-1~swh1~bpo9+1) stretch-swh; urgency=medium
-
-  * Rebuild for stretch-swh
-
- -- Software Heritage autobuilder (on jenkins-debian1) <jenkins@jenkins-debian1.internal.softwareheritage.org>  Wed, 26 Jun 2019 13:07:31 +0000
-=======
 swh-scheduler (0.0.58-1~swh1) unstable-swh; urgency=medium
 
   * New upstream release 0.0.58     - (tagged by Antoine R. Dumont
@@ -20,7 +13,6 @@
     instance lister task     - data: Insert load-tar task-type
 
  -- Software Heritage autobuilder (on jenkins-debian1) <jenkins@jenkins-debian1.internal.softwareheritage.org>  Tue, 03 Sep 2019 08:28:19 +0000
->>>>>>> 302fb2ce
 
 swh-scheduler (0.0.57-1~swh1) unstable-swh; urgency=medium
 
