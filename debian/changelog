--- conflicted
+++ resolved
@@ -1,10 +1,3 @@
-<<<<<<< HEAD
-swh-scheduler (1.0.0-1~swh1~bpo10+1) buster-swh; urgency=medium
-
-  * Rebuild for buster-swh
-
- -- Software Heritage autobuilder (on jenkins-debian1) <jenkins@jenkins-debian1.internal.softwareheritage.org>  Thu, 24 Feb 2022 16:07:31 +0000
-=======
 swh-scheduler (1.1.0-1~swh1) unstable-swh; urgency=medium
 
   * New upstream release 1.1.0     - (tagged by Valentin Lorentz
@@ -17,7 +10,6 @@
     maitenance
 
  -- Software Heritage autobuilder (on jenkins-debian1) <jenkins@jenkins-debian1.internal.softwareheritage.org>  Tue, 26 Apr 2022 10:35:51 +0000
->>>>>>> f642da45
 
 swh-scheduler (1.0.0-1~swh1) unstable-swh; urgency=medium
 
