<<<<<<< HEAD
swh-scheduler (0.0.33-1~swh1~bpo9+1) stretch-swh; urgency=medium

  * Rebuild for stretch-backports.

 -- David Douard <david.douard@sdfa3.org>  Thu, 25 Oct 2018 16:03:16 +0200
=======
swh-scheduler (0.0.34-1~swh1) unstable-swh; urgency=medium

  * v0.0.34
  * Finalize pytest migration

 -- Antoine R. Dumont (@ardumont) <antoine.romain.dumont@gmail.com>  Thu, 25 Oct 2018 17:52:03 +0200
>>>>>>> 37163f04

swh-scheduler (0.0.33-1~swh1) unstable-swh; urgency=medium

  * v0.0.33

 -- David Douard <david.douard@sdfa3.org>  Thu, 25 Oct 2018 16:03:16 +0200

swh-scheduler (0.0.32-1~swh1) unstable-swh; urgency=medium

  * v0.0.32
  * tests: Add celery fixture to ease tests
  * tests: make tests use sql/ files from the package
  * tests: Starting migration towards pytest
  * listener: Make the listener code compatible with new celery (debian
    buster)
  * Make swh_scheduler_create_tasks_from_temp use indexes
  * setup: prepare for pypi upload
  * docs: add a simple README file

 -- Antoine R. Dumont (@ardumont) <antoine.romain.dumont@gmail.com>  Mon, 22 Oct 2018 15:37:51 +0200

swh-scheduler (0.0.31-1~swh1) unstable-swh; urgency=medium

  * v0.0.31
  * sql/swh-scheduler: Make the create_tasks call idempotent
  * swh.scheduler.utils: Open create_task_dict function
  * sql/scheduler-data: Add lister gitlab task types
  * sql/scheduler-data: Reference the existing production lister data
  * swh.scheduler.backend_es: Open sniffing options

 -- Antoine R. Dumont (@ardumont) <antoine.romain.dumont@gmail.com>  Tue, 31 Jul 2018 06:55:39 +0200

swh-scheduler (0.0.30-1~swh1) unstable-swh; urgency=medium

  * v0.0.30
  * swh-scheduler-schema.sql: Archive disabled oneshot tasks as well
  * swh.scheduler.cli: Add policy to pretty printing task routine
  * swh.scheduler.cli: Fix broken cli list-pending since api change

 -- Antoine R. Dumont (@ardumont) <antoine.romain.dumont@gmail.com>  Fri, 22 Jun 2018 18:07:02 +0200

swh-scheduler (0.0.29-1~swh1) unstable-swh; urgency=medium

  * v0.0.29
  * swh.scheduler.cli: Change archival period to rolling month - 1 week
  * swh.scheduler.updater.writer: Force filter resolution to list
  * swh.scheduler.cli: Change default archival period to current month
  * swh.scheduler.cli: Improve logging message
  * swh.scheduler.updater.backend: Adapt configuration path accordingly

 -- Antoine R. Dumont (@ardumont) <antoine.romain.dumont@gmail.com>  Thu, 31 May 2018 11:42:51 +0200

swh-scheduler (0.0.28-1~swh1) unstable-swh; urgency=medium

  * v0.0.28
  * Fix wrong runtime dependencies

 -- Antoine R. Dumont (@ardumont) <antoine.romain.dumont@gmail.com>  Tue, 29 May 2018 14:12:15 +0200

swh-scheduler (0.0.27-1~swh1) unstable-swh; urgency=medium

  * v0.0.27
  * scheduler: Deal with priority in tasks
  * scheduler-update: new package python3-swh.scheduler.updater
  * Contains tools in charge of consuming events from arbitrary sources
  * and update the scheduler db

 -- Antoine R. Dumont (@ardumont) <antoine.romain.dumont@gmail.com>  Tue, 29 May 2018 12:27:34 +0200

swh-scheduler (0.0.26-1~swh1) unstable-swh; urgency=medium

  * v0.0.26
  * swh.scheduler: Fix package build
  * swh.scheduler.tests: Test remote scheduler api as well
  * swh.scheduler: Add tests around removing archivable tasks
  * swh.scheduler: Add tests around filtering archivable tasks
  * swh-scheduler-schema: Fix unneeded drop instructions
  * swh.scheduler.cli: Improve docstring
  * swh.scheduler.cli: Permit to specify the backend to use in cli
  * swh.scheduler.api: Bootstrap scheduler's remote api
  * swh.scheduler: Use `get_scheduler` api to instantiate a scheduler
  * swh.scheduler.backend: Fix docstring

 -- Antoine R. Dumont (@ardumont) <antoine.romain.dumont@gmail.com>  Thu, 26 Apr 2018 17:34:07 +0200

swh-scheduler (0.0.25-1~swh1) unstable-swh; urgency=medium

  * v0.0.25
  * swh.scheduler.cli.archive: Index arguments.kwargs as text

 -- Antoine R. Dumont (@ardumont) <antoine.romain.dumont@gmail.com>  Wed, 18 Apr 2018 12:34:43 +0200

swh-scheduler (0.0.24-1~swh1) unstable-swh; urgency=medium

  * v0.0.24
  * data/template: Do not index the arguments field (it's in _source)
  * data/README: Add a small readme to explain es install step
  * swh.scheduler.cli: Add a bulk index flag to separate read from index

 -- Antoine R. Dumont (@ardumont) <antoine.romain.dumont@gmail.com>  Fri, 13 Apr 2018 14:55:32 +0200

swh-scheduler (0.0.23-1~swh1) unstable-swh; urgency=medium

  * swh.scheduler.cli.archive: Delete only completely indexed tasks
  * Prior to this commit, it could happen that we removed tasks even
  * though we did not yet index associated task_run.
  * Related T986

 -- Antoine R. Dumont (@ardumont) <antoine.romain.dumont@gmail.com>  Tue, 10 Apr 2018 17:43:07 +0200

swh-scheduler (0.0.22-1~swh1) unstable-swh; urgency=medium

  * v0.0.22
  * Update to a more recent python3-elasticsearch client

 -- Antoine R. Dumont (@ardumont) <antoine.romain.dumont@gmail.com>  Mon, 09 Apr 2018 16:09:16 +0200

swh-scheduler (0.0.21-1~swh1) unstable-swh; urgency=medium

  * v0.0.21
  * Adapt default configuration
  * Fix typo in configuration variable name

 -- Antoine R. Dumont (@ardumont) <antoine.romain.dumont@gmail.com>  Fri, 30 Mar 2018 15:02:55 +0200

swh-scheduler (0.0.20-1~swh1) unstable-swh; urgency=medium

  * v0.0.20
  * swh.scheduler.cli.archive: Open completed oneshot or disabled
  * recurring tasks archival endpoint
  * swh.core.serializer: Move to msgpack serialization format
  * swh.scheduler.cli: Unify pretty print output
  * sql/data: Add new task type for loading mercurial dump
  * swh.scheduler.cli: Add sample use case for the scheduling cli
  * swh.scheduler.cli: Open policy column to the scheduling cli
  * swh.scheduler.cli: Open the delimiter option as cli argument
  * Fix issue when updating task-type without any retry delay defined
  * swh-scheduler/data: Add new oneshot scheduling load-mercurial task
  * backend: fix default scheduling_db value for consistency
  * backend: doc: fix return value of create_tasks

 -- Antoine R. Dumont (@ardumont) <antoine.romain.dumont@gmail.com>  Fri, 30 Mar 2018 11:44:18 +0200

swh-scheduler (0.0.19-1~swh1) unstable-swh; urgency=medium

  * v0.0.19
  * swh.scheduler.utils: Open utility function to create oneshot task

 -- Antoine R. Dumont (@ardumont) <antoine.romain.dumont@gmail.com>  Wed, 29 Nov 2017 12:51:15 +0100

swh-scheduler (0.0.18-1~swh1) unstable-swh; urgency=medium

  * Release swh.scheduler v0.0.18
  * Celery 4 compatibility

 -- Nicolas Dandrimont <nicolas@dandrimont.eu>  Wed, 08 Nov 2017 17:06:22 +0100

swh-scheduler (0.0.17-1~swh1) unstable-swh; urgency=medium

  * Release swh.scheduler version 0.0.17
  * Update packaging runes

 -- Nicolas Dandrimont <nicolas@dandrimont.eu>  Thu, 12 Oct 2017 18:49:02 +0200

swh-scheduler (0.0.16-1~swh1) unstable-swh; urgency=medium

  * Release swh-scheduler v0.0.16
  * add some tests
  * implement one-shot tasks
  * implement retry on temporary failure

 -- Nicolas Dandrimont <nicolas@dandrimont.eu>  Mon, 07 Aug 2017 18:44:03 +0200

swh-scheduler (0.0.15-1~swh1) unstable-swh; urgency=medium

  * Release swh-scheduler v0.0.15
  * Add some methods to get the length of task queues
  * worker: Show logs on stdout if loglevel = debug

 -- Nicolas Dandrimont <nicolas@dandrimont.eu>  Mon, 19 Jun 2017 19:44:56 +0200

swh-scheduler (0.0.14-1~swh1) unstable-swh; urgency=medium

  * Release swh.scheduler 0.0.14
  * Make the return value of tasks available in the listener

 -- Nicolas Dandrimont <nicolas@dandrimont.eu>  Mon, 12 Jun 2017 17:50:32 +0200

swh-scheduler (0.0.13-1~swh1) unstable-swh; urgency=medium

  * Release swh.scheduler v0.0.13
  * Use systemd for logging rather than PostgreSQL

 -- Nicolas Dandrimont <nicolas@dandrimont.eu>  Fri, 07 Apr 2017 11:57:50 +0200

swh-scheduler (0.0.12-1~swh1) unstable-swh; urgency=medium

  * Release swh.scheduler v0.0.12
  * Only log to database if the configuration is present

 -- Nicolas Dandrimont <nicolas@dandrimont.eu>  Thu, 09 Mar 2017 11:12:45 +0100

swh-scheduler (0.0.11-1~swh1) unstable-swh; urgency=medium

  * Release swh.scheduler v0.0.11
  * add utils.get_task

 -- Nicolas Dandrimont <nicolas@dandrimont.eu>  Tue, 14 Feb 2017 19:49:34 +0100

swh-scheduler (0.0.10-1~swh1) unstable-swh; urgency=medium

  * Release swh.scheduler v0.0.10
  * Allow disabling tasks

 -- Nicolas Dandrimont <nicolas@dandrimont.eu>  Thu, 20 Oct 2016 17:20:17 +0200

swh-scheduler (0.0.9-1~swh1) unstable-swh; urgency=medium

  * Release swh.scheduler v0.0.9
  * Revert management of one shot tasks
  * Add possibility of launching several worker instances

 -- Nicolas Dandrimont <nicolas@dandrimont.eu>  Fri, 02 Sep 2016 17:09:18 +0200

swh-scheduler (0.0.7-1~swh1) unstable-swh; urgency=medium

  * v0.0.7
  * Add oneshot task

 -- Antoine R. Dumont (@ardumont) <antoine.romain.dumont@gmail.com>  Fri, 01 Jul 2016 16:42:45 +0200

swh-scheduler (0.0.6-1~swh1) unstable-swh; urgency=medium

  * Release swh-scheduler v0.0.6
  * More reliability and efficiency when scheduling a lot ot tasks

 -- Nicolas Dandrimont <nicolas@dandrimont.eu>  Wed, 24 Feb 2016 18:46:57 +0100

swh-scheduler (0.0.5-1~swh1) unstable-swh; urgency=medium

  * Release swh.scheduler v0.0.5
  * Use copy for task mass-scheduling

 -- Nicolas Dandrimont <nicolas@dandrimont.eu>  Wed, 24 Feb 2016 12:13:38 +0100

swh-scheduler (0.0.4-1~swh1) unstable-swh; urgency=medium

  * Release swh-scheduler v0.0.4
  * general cleanup of the backend
  * use arrow instead of dateutil
  * add new cli program

 -- Nicolas Dandrimont <nicolas@dandrimont.eu>  Tue, 23 Feb 2016 17:46:04 +0100

swh-scheduler (0.0.3-1~swh1) unstable-swh; urgency=medium

  * Release swh.scheduler version 0.0.3
  * Implement the timestamp arguments to the task_run functions
  * Make the celery event listener use a reliable queue

 -- Nicolas Dandrimont <nicolas@dandrimont.eu>  Mon, 22 Feb 2016 15:14:28 +0100

swh-scheduler (0.0.2-1~swh1) unstable-swh; urgency=medium

  * Release swh.scheduler v0.0.2
  * Multiple schema changes
  * Initial releases for the celery job runner and the event listener

 -- Nicolas Dandrimont <nicolas@dandrimont.eu>  Fri, 19 Feb 2016 18:50:47 +0100

swh-scheduler (0.0.1-1~swh1) unstable-swh; urgency=medium

  * Initial release
  * Release swh.scheduler v0.0.1
  * Move swh.core.scheduling and swh.core.worker to swh.scheduler

 -- Nicolas Dandrimont <nicolas@dandrimont.eu>  Mon, 15 Feb 2016 11:07:30 +0100<|MERGE_RESOLUTION|>--- conflicted
+++ resolved
@@ -1,17 +1,9 @@
-<<<<<<< HEAD
-swh-scheduler (0.0.33-1~swh1~bpo9+1) stretch-swh; urgency=medium
-
-  * Rebuild for stretch-backports.
-
- -- David Douard <david.douard@sdfa3.org>  Thu, 25 Oct 2018 16:03:16 +0200
-=======
 swh-scheduler (0.0.34-1~swh1) unstable-swh; urgency=medium
 
   * v0.0.34
   * Finalize pytest migration
 
  -- Antoine R. Dumont (@ardumont) <antoine.romain.dumont@gmail.com>  Thu, 25 Oct 2018 17:52:03 +0200
->>>>>>> 37163f04
 
 swh-scheduler (0.0.33-1~swh1) unstable-swh; urgency=medium
 
