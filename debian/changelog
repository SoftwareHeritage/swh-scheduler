<<<<<<< HEAD
swh-scheduler (0.0.44-1~swh1~bpo9+1) stretch-swh; urgency=medium

  * Rebuild for stretch-swh

 -- Software Heritage autobuilder (on jenkins-debian1) <jenkins@jenkins-debian1.internal.softwareheritage.org>  Wed, 13 Feb 2019 15:36:13 +0000
=======
swh-scheduler (0.0.45-1~swh1) unstable-swh; urgency=medium

  * New upstream release 0.0.45     - (tagged by Antoine R. Dumont
    (@ardumont) <antoine.romain.dumont@gmail.com> on 2019-02-15 10:43:07
    +0100)
  * Upstream changes:     - v0.0.45     - celery_backend/config: Fix
    loglevel for amqp module

 -- Software Heritage autobuilder (on jenkins-debian1) <jenkins@jenkins-debian1.internal.softwareheritage.org>  Fri, 15 Feb 2019 09:48:25 +0000
>>>>>>> d611b5bc

swh-scheduler (0.0.44-1~swh1) unstable-swh; urgency=medium

  * New upstream release 0.0.44     - (tagged by Antoine R. Dumont
    (@ardumont) <antoine.romain.dumont@gmail.com> on 2019-02-13 16:29:05
    +0100)
  * Upstream changes:     - v0.0.44     - swh-scheduler-api: Fix
    configuration read too many times

 -- Software Heritage autobuilder (on jenkins-debian1) <jenkins@jenkins-debian1.internal.softwareheritage.org>  Wed, 13 Feb 2019 15:34:34 +0000

swh-scheduler (0.0.43-1~swh1) unstable-swh; urgency=medium

  * New upstream release 0.0.43     - (tagged by David Douard
    <david.douard@sdfa3.org> on 2019-02-13 15:27:27 +0100)
  * Upstream changes:     - v0.0.43

 -- Software Heritage autobuilder (on jenkins-debian1) <jenkins@jenkins-debian1.internal.softwareheritage.org>  Wed, 13 Feb 2019 14:46:59 +0000

swh-scheduler (0.0.42-1~swh1) unstable-swh; urgency=medium

  * New upstream release 0.0.42     - (tagged by Antoine R. Dumont
    (@ardumont) <antoine.romain.dumont@gmail.com> on 2019-02-11 14:28:10
    +0100)
  * Upstream changes:     - v0.0.42     - Fix dependency requirements
    for hypothesis

 -- Software Heritage autobuilder (on jenkins-debian1) <jenkins@jenkins-debian1.internal.softwareheritage.org>  Mon, 11 Feb 2019 13:33:48 +0000

swh-scheduler (0.0.41-1~swh1) unstable-swh; urgency=medium

  * New upstream release 0.0.41     - (tagged by David Douard
    <david.douard@sdfa3.org> on 2019-02-06 15:25:56 +0100)
  * Upstream changes:     - v0.0.41

 -- Software Heritage autobuilder (on jenkins-debian1) <jenkins@jenkins-debian1.internal.softwareheritage.org>  Wed, 06 Feb 2019 15:33:04 +0000

swh-scheduler (0.0.40-1~swh1) unstable-swh; urgency=medium

  * New upstream release 0.0.40     - (tagged by Antoine R. Dumont
    (@ardumont) <antoine.romain.dumont@gmail.com> on 2019-01-28 16:24:04
    +0100)
  * Upstream changes:     - v0.0.40     - swh.scheduler.tests: Mark db
    tests as such     - Force tox environment to C.UTF-8 locale     -
    Add debug logging in the SWHTask class

 -- Software Heritage autobuilder (on jenkins-debian1) <jenkins@jenkins-debian1.internal.softwareheritage.org>  Mon, 28 Jan 2019 15:30:41 +0000

swh-scheduler (0.0.39-1~swh1) unstable-swh; urgency=medium

  * New upstream release 0.0.39     - (tagged by David Douard
    <david.douard@sdfa3.org> on 2019-01-16 13:37:58 +0100)
  * Upstream changes:     - v0.0.39

 -- Software Heritage autobuilder (on jenkins-debian1) <jenkins@jenkins-debian1.internal.softwareheritage.org>  Wed, 16 Jan 2019 12:42:37 +0000

swh-scheduler (0.0.38-1~swh1) unstable-swh; urgency=medium

  * New upstream release 0.0.38     - (tagged by David Douard
    <david.douard@sdfa3.org> on 2018-12-20 14:39:59 +0100)
  * Upstream changes:     - v0.0.38

 -- Software Heritage autobuilder (on jenkins-debian1) <jenkins@jenkins-debian1.internal.softwareheritage.org>  Wed, 09 Jan 2019 18:32:14 +0000

swh-scheduler (0.0.35-1~swh1) unstable-swh; urgency=medium

  * v0.0.35
  * tests: Add SchedulerTestFixture
  * swh.scheduler.utils: Allow to add more task information
  * sql/40-swh-data: Update new indexer task types for local db

 -- Antoine R. Dumont (@ardumont) <antoine.romain.dumont@gmail.com>  Mon, 29 Oct 2018 10:07:08 +0100

swh-scheduler (0.0.34-1~swh1) unstable-swh; urgency=medium

  * v0.0.34
  * Finalize pytest migration

 -- Antoine R. Dumont (@ardumont) <antoine.romain.dumont@gmail.com>  Thu, 25 Oct 2018 17:52:03 +0200

swh-scheduler (0.0.33-1~swh1) unstable-swh; urgency=medium

  * v0.0.33

 -- David Douard <david.douard@sdfa3.org>  Thu, 25 Oct 2018 16:03:16 +0200

swh-scheduler (0.0.32-1~swh1) unstable-swh; urgency=medium

  * v0.0.32
  * tests: Add celery fixture to ease tests
  * tests: make tests use sql/ files from the package
  * tests: Starting migration towards pytest
  * listener: Make the listener code compatible with new celery (debian
    buster)
  * Make swh_scheduler_create_tasks_from_temp use indexes
  * setup: prepare for pypi upload
  * docs: add a simple README file

 -- Antoine R. Dumont (@ardumont) <antoine.romain.dumont@gmail.com>  Mon, 22 Oct 2018 15:37:51 +0200

swh-scheduler (0.0.31-1~swh1) unstable-swh; urgency=medium

  * v0.0.31
  * sql/swh-scheduler: Make the create_tasks call idempotent
  * swh.scheduler.utils: Open create_task_dict function
  * sql/scheduler-data: Add lister gitlab task types
  * sql/scheduler-data: Reference the existing production lister data
  * swh.scheduler.backend_es: Open sniffing options

 -- Antoine R. Dumont (@ardumont) <antoine.romain.dumont@gmail.com>  Tue, 31 Jul 2018 06:55:39 +0200

swh-scheduler (0.0.30-1~swh1) unstable-swh; urgency=medium

  * v0.0.30
  * swh-scheduler-schema.sql: Archive disabled oneshot tasks as well
  * swh.scheduler.cli: Add policy to pretty printing task routine
  * swh.scheduler.cli: Fix broken cli list-pending since api change

 -- Antoine R. Dumont (@ardumont) <antoine.romain.dumont@gmail.com>  Fri, 22 Jun 2018 18:07:02 +0200

swh-scheduler (0.0.29-1~swh1) unstable-swh; urgency=medium

  * v0.0.29
  * swh.scheduler.cli: Change archival period to rolling month - 1 week
  * swh.scheduler.updater.writer: Force filter resolution to list
  * swh.scheduler.cli: Change default archival period to current month
  * swh.scheduler.cli: Improve logging message
  * swh.scheduler.updater.backend: Adapt configuration path accordingly

 -- Antoine R. Dumont (@ardumont) <antoine.romain.dumont@gmail.com>  Thu, 31 May 2018 11:42:51 +0200

swh-scheduler (0.0.28-1~swh1) unstable-swh; urgency=medium

  * v0.0.28
  * Fix wrong runtime dependencies

 -- Antoine R. Dumont (@ardumont) <antoine.romain.dumont@gmail.com>  Tue, 29 May 2018 14:12:15 +0200

swh-scheduler (0.0.27-1~swh1) unstable-swh; urgency=medium

  * v0.0.27
  * scheduler: Deal with priority in tasks
  * scheduler-update: new package python3-swh.scheduler.updater
  * Contains tools in charge of consuming events from arbitrary sources
  * and update the scheduler db

 -- Antoine R. Dumont (@ardumont) <antoine.romain.dumont@gmail.com>  Tue, 29 May 2018 12:27:34 +0200

swh-scheduler (0.0.26-1~swh1) unstable-swh; urgency=medium

  * v0.0.26
  * swh.scheduler: Fix package build
  * swh.scheduler.tests: Test remote scheduler api as well
  * swh.scheduler: Add tests around removing archivable tasks
  * swh.scheduler: Add tests around filtering archivable tasks
  * swh-scheduler-schema: Fix unneeded drop instructions
  * swh.scheduler.cli: Improve docstring
  * swh.scheduler.cli: Permit to specify the backend to use in cli
  * swh.scheduler.api: Bootstrap scheduler's remote api
  * swh.scheduler: Use `get_scheduler` api to instantiate a scheduler
  * swh.scheduler.backend: Fix docstring

 -- Antoine R. Dumont (@ardumont) <antoine.romain.dumont@gmail.com>  Thu, 26 Apr 2018 17:34:07 +0200

swh-scheduler (0.0.25-1~swh1) unstable-swh; urgency=medium

  * v0.0.25
  * swh.scheduler.cli.archive: Index arguments.kwargs as text

 -- Antoine R. Dumont (@ardumont) <antoine.romain.dumont@gmail.com>  Wed, 18 Apr 2018 12:34:43 +0200

swh-scheduler (0.0.24-1~swh1) unstable-swh; urgency=medium

  * v0.0.24
  * data/template: Do not index the arguments field (it's in _source)
  * data/README: Add a small readme to explain es install step
  * swh.scheduler.cli: Add a bulk index flag to separate read from index

 -- Antoine R. Dumont (@ardumont) <antoine.romain.dumont@gmail.com>  Fri, 13 Apr 2018 14:55:32 +0200

swh-scheduler (0.0.23-1~swh1) unstable-swh; urgency=medium

  * swh.scheduler.cli.archive: Delete only completely indexed tasks
  * Prior to this commit, it could happen that we removed tasks even
  * though we did not yet index associated task_run.
  * Related T986

 -- Antoine R. Dumont (@ardumont) <antoine.romain.dumont@gmail.com>  Tue, 10 Apr 2018 17:43:07 +0200

swh-scheduler (0.0.22-1~swh1) unstable-swh; urgency=medium

  * v0.0.22
  * Update to a more recent python3-elasticsearch client

 -- Antoine R. Dumont (@ardumont) <antoine.romain.dumont@gmail.com>  Mon, 09 Apr 2018 16:09:16 +0200

swh-scheduler (0.0.21-1~swh1) unstable-swh; urgency=medium

  * v0.0.21
  * Adapt default configuration
  * Fix typo in configuration variable name

 -- Antoine R. Dumont (@ardumont) <antoine.romain.dumont@gmail.com>  Fri, 30 Mar 2018 15:02:55 +0200

swh-scheduler (0.0.20-1~swh1) unstable-swh; urgency=medium

  * v0.0.20
  * swh.scheduler.cli.archive: Open completed oneshot or disabled
  * recurring tasks archival endpoint
  * swh.core.serializer: Move to msgpack serialization format
  * swh.scheduler.cli: Unify pretty print output
  * sql/data: Add new task type for loading mercurial dump
  * swh.scheduler.cli: Add sample use case for the scheduling cli
  * swh.scheduler.cli: Open policy column to the scheduling cli
  * swh.scheduler.cli: Open the delimiter option as cli argument
  * Fix issue when updating task-type without any retry delay defined
  * swh-scheduler/data: Add new oneshot scheduling load-mercurial task
  * backend: fix default scheduling_db value for consistency
  * backend: doc: fix return value of create_tasks

 -- Antoine R. Dumont (@ardumont) <antoine.romain.dumont@gmail.com>  Fri, 30 Mar 2018 11:44:18 +0200

swh-scheduler (0.0.19-1~swh1) unstable-swh; urgency=medium

  * v0.0.19
  * swh.scheduler.utils: Open utility function to create oneshot task

 -- Antoine R. Dumont (@ardumont) <antoine.romain.dumont@gmail.com>  Wed, 29 Nov 2017 12:51:15 +0100

swh-scheduler (0.0.18-1~swh1) unstable-swh; urgency=medium

  * Release swh.scheduler v0.0.18
  * Celery 4 compatibility

 -- Nicolas Dandrimont <nicolas@dandrimont.eu>  Wed, 08 Nov 2017 17:06:22 +0100

swh-scheduler (0.0.17-1~swh1) unstable-swh; urgency=medium

  * Release swh.scheduler version 0.0.17
  * Update packaging runes

 -- Nicolas Dandrimont <nicolas@dandrimont.eu>  Thu, 12 Oct 2017 18:49:02 +0200

swh-scheduler (0.0.16-1~swh1) unstable-swh; urgency=medium

  * Release swh-scheduler v0.0.16
  * add some tests
  * implement one-shot tasks
  * implement retry on temporary failure

 -- Nicolas Dandrimont <nicolas@dandrimont.eu>  Mon, 07 Aug 2017 18:44:03 +0200

swh-scheduler (0.0.15-1~swh1) unstable-swh; urgency=medium

  * Release swh-scheduler v0.0.15
  * Add some methods to get the length of task queues
  * worker: Show logs on stdout if loglevel = debug

 -- Nicolas Dandrimont <nicolas@dandrimont.eu>  Mon, 19 Jun 2017 19:44:56 +0200

swh-scheduler (0.0.14-1~swh1) unstable-swh; urgency=medium

  * Release swh.scheduler 0.0.14
  * Make the return value of tasks available in the listener

 -- Nicolas Dandrimont <nicolas@dandrimont.eu>  Mon, 12 Jun 2017 17:50:32 +0200

swh-scheduler (0.0.13-1~swh1) unstable-swh; urgency=medium

  * Release swh.scheduler v0.0.13
  * Use systemd for logging rather than PostgreSQL

 -- Nicolas Dandrimont <nicolas@dandrimont.eu>  Fri, 07 Apr 2017 11:57:50 +0200

swh-scheduler (0.0.12-1~swh1) unstable-swh; urgency=medium

  * Release swh.scheduler v0.0.12
  * Only log to database if the configuration is present

 -- Nicolas Dandrimont <nicolas@dandrimont.eu>  Thu, 09 Mar 2017 11:12:45 +0100

swh-scheduler (0.0.11-1~swh1) unstable-swh; urgency=medium

  * Release swh.scheduler v0.0.11
  * add utils.get_task

 -- Nicolas Dandrimont <nicolas@dandrimont.eu>  Tue, 14 Feb 2017 19:49:34 +0100

swh-scheduler (0.0.10-1~swh1) unstable-swh; urgency=medium

  * Release swh.scheduler v0.0.10
  * Allow disabling tasks

 -- Nicolas Dandrimont <nicolas@dandrimont.eu>  Thu, 20 Oct 2016 17:20:17 +0200

swh-scheduler (0.0.9-1~swh1) unstable-swh; urgency=medium

  * Release swh.scheduler v0.0.9
  * Revert management of one shot tasks
  * Add possibility of launching several worker instances

 -- Nicolas Dandrimont <nicolas@dandrimont.eu>  Fri, 02 Sep 2016 17:09:18 +0200

swh-scheduler (0.0.7-1~swh1) unstable-swh; urgency=medium

  * v0.0.7
  * Add oneshot task

 -- Antoine R. Dumont (@ardumont) <antoine.romain.dumont@gmail.com>  Fri, 01 Jul 2016 16:42:45 +0200

swh-scheduler (0.0.6-1~swh1) unstable-swh; urgency=medium

  * Release swh-scheduler v0.0.6
  * More reliability and efficiency when scheduling a lot ot tasks

 -- Nicolas Dandrimont <nicolas@dandrimont.eu>  Wed, 24 Feb 2016 18:46:57 +0100

swh-scheduler (0.0.5-1~swh1) unstable-swh; urgency=medium

  * Release swh.scheduler v0.0.5
  * Use copy for task mass-scheduling

 -- Nicolas Dandrimont <nicolas@dandrimont.eu>  Wed, 24 Feb 2016 12:13:38 +0100

swh-scheduler (0.0.4-1~swh1) unstable-swh; urgency=medium

  * Release swh-scheduler v0.0.4
  * general cleanup of the backend
  * use arrow instead of dateutil
  * add new cli program

 -- Nicolas Dandrimont <nicolas@dandrimont.eu>  Tue, 23 Feb 2016 17:46:04 +0100

swh-scheduler (0.0.3-1~swh1) unstable-swh; urgency=medium

  * Release swh.scheduler version 0.0.3
  * Implement the timestamp arguments to the task_run functions
  * Make the celery event listener use a reliable queue

 -- Nicolas Dandrimont <nicolas@dandrimont.eu>  Mon, 22 Feb 2016 15:14:28 +0100

swh-scheduler (0.0.2-1~swh1) unstable-swh; urgency=medium

  * Release swh.scheduler v0.0.2
  * Multiple schema changes
  * Initial releases for the celery job runner and the event listener

 -- Nicolas Dandrimont <nicolas@dandrimont.eu>  Fri, 19 Feb 2016 18:50:47 +0100

swh-scheduler (0.0.1-1~swh1) unstable-swh; urgency=medium

  * Initial release
  * Release swh.scheduler v0.0.1
  * Move swh.core.scheduling and swh.core.worker to swh.scheduler

 -- Nicolas Dandrimont <nicolas@dandrimont.eu>  Mon, 15 Feb 2016 11:07:30 +0100<|MERGE_RESOLUTION|>--- conflicted
+++ resolved
@@ -1,10 +1,3 @@
-<<<<<<< HEAD
-swh-scheduler (0.0.44-1~swh1~bpo9+1) stretch-swh; urgency=medium
-
-  * Rebuild for stretch-swh
-
- -- Software Heritage autobuilder (on jenkins-debian1) <jenkins@jenkins-debian1.internal.softwareheritage.org>  Wed, 13 Feb 2019 15:36:13 +0000
-=======
 swh-scheduler (0.0.45-1~swh1) unstable-swh; urgency=medium
 
   * New upstream release 0.0.45     - (tagged by Antoine R. Dumont
@@ -14,7 +7,6 @@
     loglevel for amqp module
 
  -- Software Heritage autobuilder (on jenkins-debian1) <jenkins@jenkins-debian1.internal.softwareheritage.org>  Fri, 15 Feb 2019 09:48:25 +0000
->>>>>>> d611b5bc
 
 swh-scheduler (0.0.44-1~swh1) unstable-swh; urgency=medium
 
