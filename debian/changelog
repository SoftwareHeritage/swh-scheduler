<<<<<<< HEAD
swh-scheduler (1.11.0-1~swh1~bpo10+1) buster-swh; urgency=medium

  * Rebuild for buster-swh

 -- Software Heritage autobuilder (on jenkins-debian1) <jenkins@jenkins-debian1.internal.softwareheritage.org>  Fri, 06 Oct 2023 14:28:50 +0000
=======
swh-scheduler (1.12.0-2~swh1) unstable-swh; urgency=medium

  * Add Build-Dependency on python3-testing.postgresql

 -- Nicolas Dandrimont <olasd@debian.org>  Thu, 09 Nov 2023 16:41:33 +0100

swh-scheduler (1.12.0-1~swh1) unstable-swh; urgency=medium

  * New upstream release 1.12.0     - (tagged by Antoine Lambert
    <anlambert@softwareheritage.org> on 2023-11-07 18:53:03 +0100)
  * Upstream changes:     - version 1.12.0

 -- Software Heritage autobuilder (on jenkins-debian1) <jenkins@jenkins-debian1.internal.softwareheritage.org>  Tue, 07 Nov 2023 18:02:32 +0000
>>>>>>> 70687afd

swh-scheduler (1.11.0-1~swh1) unstable-swh; urgency=medium

  * New upstream release 1.11.0     - (tagged by Antoine R. Dumont
    (@ardumont) <ardumont@softwareheritage.org> on 2023-10-06 16:11:58
    +0200)
  * Upstream changes:     - v1.11.0     - parse_time_interval: Improve
    parsing to deal down to seconds     - cli.origin.send-to-celery:
    Allow providing cooldown flags

 -- Software Heritage autobuilder (on jenkins-debian1) <jenkins@jenkins-debian1.internal.softwareheritage.org>  Fri, 06 Oct 2023 14:17:42 +0000

swh-scheduler (1.10.2-1~swh1) unstable-swh; urgency=medium

  * New upstream release 1.10.2     - (tagged by Antoine R. Dumont
    (@ardumont) <ardumont@softwareheritage.org> on 2023-10-03 09:49:37
    +0200)
  * Upstream changes:     - v1.10.2     - Provide a default
    max_queue_length value to task_type

 -- Software Heritage autobuilder (on jenkins-debian1) <jenkins@jenkins-debian1.internal.softwareheritage.org>  Tue, 03 Oct 2023 07:55:07 +0000

swh-scheduler (1.10.1-1~swh1) unstable-swh; urgency=medium

  * New upstream release 1.10.1     - (tagged by Antoine Lambert
    <anlambert@softwareheritage.org> on 2023-08-30 14:00:40 +0200)
  * Upstream changes:     - version 1.10.1

 -- Software Heritage autobuilder (on jenkins-debian1) <jenkins@jenkins-debian1.internal.softwareheritage.org>  Wed, 30 Aug 2023 12:07:35 +0000

swh-scheduler (1.10.0-1~swh1) unstable-swh; urgency=medium

  * New upstream release 1.10.0     - (tagged by Guillaume Samson
    <guillaume.samson@softwareheritage.org> on 2023-08-17 15:22:43
    +0200)
  * Upstream changes:     - v1.10.0     - Changelog:     - add-forge-
    now/cli: add check-ingested-origins command     - add-forge-now/cli:
    add check-listed-origins command

 -- Software Heritage autobuilder (on jenkins-debian1) <jenkins@jenkins-debian1.internal.softwareheritage.org>  Thu, 17 Aug 2023 13:30:36 +0000

swh-scheduler (1.9.2-1~swh1) unstable-swh; urgency=medium

  * New upstream release 1.9.2     - (tagged by Antoine R. Dumont
    (@ardumont) <ardumont@softwareheritage.org> on 2023-07-10 17:00:57
    +0200)
  * Upstream changes:     - v1.9.2     - Fix mypy/click: add
    swh.core[testing] in requirements-test.txt     - scheduler: Update
    default policy to schedule origins without last update     - cli:
    Fix docstring format

 -- Software Heritage autobuilder (on jenkins-debian1) <jenkins@jenkins-debian1.internal.softwareheritage.org>  Mon, 10 Jul 2023 15:12:00 +0000

swh-scheduler (1.9.1-1~swh1) unstable-swh; urgency=medium

  * New upstream release 1.9.1     - (tagged by Antoine Lambert
    <anlambert@softwareheritage.org> on 2023-06-13 13:09:08 +0200)
  * Upstream changes:     - version 1.9.1

 -- Software Heritage autobuilder (on jenkins-debian1) <jenkins@jenkins-debian1.internal.softwareheritage.org>  Tue, 13 Jun 2023 11:14:15 +0000

swh-scheduler (1.9.0-1~swh1) unstable-swh; urgency=medium

  * New upstream release 1.9.0     - (tagged by Antoine R. Dumont
    (@ardumont) <ardumont@softwareheritage.org> on 2023-05-31 10:13:40
    +0200)
  * Upstream changes:     - v1.9.0     - cli.add_forge_now: Allow queue
    name prefix override     - cli.add-forge-now: Improve conditional so
    all incremental listing is delayed

 -- Software Heritage autobuilder (on jenkins-debian1) <jenkins@jenkins-debian1.internal.softwareheritage.org>  Wed, 31 May 2023 08:19:51 +0000

swh-scheduler (1.8.0-1~swh1) unstable-swh; urgency=medium

  * New upstream release 1.8.0     - (tagged by Antoine R. Dumont
    (@ardumont) <ardumont@softwareheritage.org> on 2023-03-31 12:33:50
    +0200)
  * Upstream changes:     - v1.8.0     - celery_backend/config: Enable
    to set Sentry DSN per task type

 -- Software Heritage autobuilder (on jenkins-debian1) <jenkins@jenkins-debian1.internal.softwareheritage.org>  Fri, 31 Mar 2023 10:40:07 +0000

swh-scheduler (1.7.0-1~swh1) unstable-swh; urgency=medium

  * New upstream release 1.7.0     - (tagged by Antoine R. Dumont
    (@ardumont) <ardumont@softwareheritage.org> on 2023-03-21 14:38:27
    +0100)
  * Upstream changes:     - v1.7.0     - add-forge-now: Allow scheduling
    of cgit task type

 -- Software Heritage autobuilder (on jenkins-debian1) <jenkins@jenkins-debian1.internal.softwareheritage.org>  Tue, 21 Mar 2023 13:44:56 +0000

swh-scheduler (1.6.0-1~swh1) unstable-swh; urgency=medium

  * New upstream release 1.6.0     - (tagged by Antoine R. Dumont
    (@ardumont) <ardumont@softwareheritage.org> on 2023-01-31 18:05:18
    +0100)
  * Upstream changes:     - v1.6.0     - Configure logging from
    environment variable SWH_LOG_CONFIG     - swh.scheduler.cli: Pass
    initialization exceptions to subcommands

 -- Software Heritage autobuilder (on jenkins-debian1) <jenkins@jenkins-debian1.internal.softwareheritage.org>  Tue, 31 Jan 2023 17:19:08 +0000

swh-scheduler (1.5.1-1~swh1) unstable-swh; urgency=medium

  * New upstream release 1.5.1     - (tagged by Antoine Lambert
    <anlambert@softwareheritage.org> on 2023-01-27 12:20:06 +0100)
  * Upstream changes:     - version 1.5.1

 -- Software Heritage autobuilder (on jenkins-debian1) <jenkins@jenkins-debian1.internal.softwareheritage.org>  Fri, 27 Jan 2023 11:26:14 +0000

swh-scheduler (1.5.0-1~swh1) unstable-swh; urgency=medium

  * New upstream release 1.5.0     - (tagged by Antoine R. Dumont
    (@ardumont) <ardumont@softwareheritage.org> on 2023-01-24 14:14:56
    +0100)
  * Upstream changes:     - v1.5.0     - Allow logging configuration
    from configuration yaml file     - Add missing __init__.py so
    find_packages keep finding sql modules     - docs: Include module
    indices only when building standalone package doc

 -- Software Heritage autobuilder (on jenkins-debian1) <jenkins@jenkins-debian1.internal.softwareheritage.org>  Tue, 24 Jan 2023 13:26:22 +0000

swh-scheduler (1.4.0-1~swh1) unstable-swh; urgency=medium

  * New upstream release 1.4.0     - (tagged by Antoine R. Dumont
    (@ardumont) <ardumont@softwareheritage.org> on 2022-12-12 11:45:31
    +0100)
  * Upstream changes:     - v1.4.0     - cli.add_forge_now: Open
    `register-lister` with sensible defaults     - cli.add_forge_now:
    Open `schedule-first-visits` with sensible defaults

 -- Software Heritage autobuilder (on jenkins-debian1) <jenkins@jenkins-debian1.internal.softwareheritage.org>  Mon, 12 Dec 2022 10:51:31 +0000

swh-scheduler (1.3.0-1~swh1) unstable-swh; urgency=medium

  * New upstream release 1.3.0     - (tagged by Antoine R. Dumont
    (@ardumont) <ardumont@softwareheritage.org> on 2022-12-07 13:45:04
    +0100)
  * Upstream changes:     - v1.3.0     - task add: Ensure task type
    provided exist and raise otherwise     - grab_next_visits: Open
    lister name and instance name filtering     - send-to-celery: Adapt
    to schedule from lister name & instance_name     - Ensure origins
    are not visited faster than twice a day     - Refresh task type data
    from the database every time recurrent tasks are run     - Use json
    instead of msgpack for serializers     - pre-commit, tox: Bump pre-
    commit, codespell, black and flake8

 -- Software Heritage autobuilder (on jenkins-debian1) <jenkins@jenkins-debian1.internal.softwareheritage.org>  Wed, 07 Dec 2022 12:50:33 +0000

swh-scheduler (1.2.3-1~swh1) unstable-swh; urgency=medium

  * New upstream release 1.2.3     - (tagged by Antoine R. Dumont
    (@ardumont) <ardumont@softwareheritage.org> on 2022-10-03 14:02:07
    +0200)
  * Upstream changes:     - v1.2.3     - Fix compatibility issue with
    latest dependency version     - backend: Prevent query exception
    when lister ids is empty

 -- Software Heritage autobuilder (on jenkins-debian1) <jenkins@jenkins-debian1.internal.softwareheritage.org>  Mon, 03 Oct 2022 12:07:44 +0000

swh-scheduler (1.2.2-1~swh1) unstable-swh; urgency=medium

  * New upstream release 1.2.2     - (tagged by Antoine Lambert
    <anlambert@softwareheritage.org> on 2022-09-15 13:54:36 +0200)
  * Upstream changes:     - version 1.2.2

 -- Software Heritage autobuilder (on jenkins-debian1) <jenkins@jenkins-debian1.internal.softwareheritage.org>  Thu, 15 Sep 2022 12:00:17 +0000

swh-scheduler (1.2.1-1~swh1) unstable-swh; urgency=medium

  * New upstream release 1.2.1     - (tagged by David Douard
    <david.douard@sdfa3.org> on 2022-07-08 14:57:07 +0200)
  * Upstream changes:     - v1.2.1

 -- Software Heritage autobuilder (on jenkins-debian1) <jenkins@jenkins-debian1.internal.softwareheritage.org>  Fri, 08 Jul 2022 14:53:11 +0000

swh-scheduler (1.2.0-1~swh1) unstable-swh; urgency=medium

  * New upstream release 1.2.0     - (tagged by Antoine R. Dumont
    (@ardumont) <ardumont@softwareheritage.org> on 2022-06-03 15:37:19
    +0200)
  * Upstream changes:     - v1.2.0     - Remove unused
    get_current_version method     - tests: use stock pytest_postgresql
    factory function

 -- Software Heritage autobuilder (on jenkins-debian1) <jenkins@jenkins-debian1.internal.softwareheritage.org>  Fri, 03 Jun 2022 13:47:47 +0000

swh-scheduler (1.1.2-1~swh1) unstable-swh; urgency=medium

  * New upstream release 1.1.2     - (tagged by Antoine Lambert
    <anlambert@softwareheritage.org> on 2022-05-12 13:49:42 +0200)
  * Upstream changes:     - version 1.1.2

 -- Software Heritage autobuilder (on jenkins-debian1) <jenkins@jenkins-debian1.internal.softwareheritage.org>  Thu, 12 May 2022 11:55:14 +0000

swh-scheduler (1.1.1-1~swh1) unstable-swh; urgency=medium

  * New upstream release 1.1.1     - (tagged by Valentin Lorentz
    <vlorentz@softwareheritage.org> on 2022-04-28 11:31:00 +0200)
  * Upstream changes:     - v1.1.1     - * cli/utils: Fix parsing of
    empty strings     - * Bump mypy version

 -- Software Heritage autobuilder (on jenkins-debian1) <jenkins@jenkins-debian1.internal.softwareheritage.org>  Thu, 28 Apr 2022 09:36:24 +0000

swh-scheduler (1.1.0-1~swh1) unstable-swh; urgency=medium

  * New upstream release 1.1.0     - (tagged by Valentin Lorentz
    <vlorentz@softwareheritage.org> on 2022-04-26 12:29:19 +0200)
  * Upstream changes:     - v1.1.0     - * Add 'lister_name' and
    'lister_instance_name' arguments to all tasks created from
    ListedOrigin     - * Make scheduling policy used in
    schedule_recurrent configurable     - * Update a bit the
    documentation for the new origin visit scheduler     - * test/lint
    maitenance

 -- Software Heritage autobuilder (on jenkins-debian1) <jenkins@jenkins-debian1.internal.softwareheritage.org>  Tue, 26 Apr 2022 10:35:51 +0000

swh-scheduler (1.0.0-1~swh1) unstable-swh; urgency=medium

  * New upstream release 1.0.0     - (tagged by David Douard
    <david.douard@sdfa3.org> on 2022-02-24 16:56:30 +0100)
  * Upstream changes:     - v1.0.0

 -- Software Heritage autobuilder (on jenkins-debian1) <jenkins@jenkins-debian1.internal.softwareheritage.org>  Thu, 24 Feb 2022 16:03:55 +0000

swh-scheduler (0.23.0-1~swh1) unstable-swh; urgency=medium

  * New upstream release 0.23.0     - (tagged by Vincent SELLIER
    <vincent.sellier@softwareheritage.org> on 2022-01-06 09:35:24 +0100)
  * Upstream changes:     - v0.23.0     - Changelog:     - * Allow to
    specify the visit grab parameters per visit type and policy     - *
    Pin mypy and drop type annotations which makes mypy unhappy     - *
    Use a temporary table to update scheduler metrics     - * Clean up
    disabled scheduler archival task related services

 -- Software Heritage autobuilder (on jenkins-debian1) <jenkins@jenkins-debian1.internal.softwareheritage.org>  Thu, 06 Jan 2022 08:39:47 +0000

swh-scheduler (0.22.0-1~swh1) unstable-swh; urgency=medium

  * New upstream release 0.22.0     - (tagged by Vincent SELLIER
    <vincent.sellier@softwareheritage.org> on 2021-12-08 09:28:57 +0100)
  * Upstream changes:     - v0.22.0     - changelog:     - Make
    next_visit_queue_position an integer

 -- Software Heritage autobuilder (on jenkins-debian1) <jenkins@jenkins-debian1.internal.softwareheritage.org>  Wed, 08 Dec 2021 09:06:01 +0000

swh-scheduler (0.21.0-1~swh1) unstable-swh; urgency=medium

  * New upstream release 0.21.0     - (tagged by Vincent SELLIER
    <vincent.sellier@softwareheritage.org> on 2021-12-07 08:41:11 +0100)
  * Upstream changes:     - v0.21.0     - Changelog:     - Ensure there
    is no duplicated origins in the insertion batches

 -- Software Heritage autobuilder (on jenkins-debian1) <jenkins@jenkins-debian1.internal.softwareheritage.org>  Tue, 07 Dec 2021 07:45:40 +0000

swh-scheduler (0.20.0-1~swh1) unstable-swh; urgency=medium

  * New upstream release 0.20.0     - (tagged by Antoine R. Dumont
    (@ardumont) <ardumont@softwareheritage.org> on 2021-11-22 16:11:16
    +0100)
  * Upstream changes:     - v0.20.0     - recurrent visits scheduler:
    use policy weights instead of ratios     - recurrent visits
    scheduler: Improve docs rendering     - backend: Fix
    CardinalityViolation in grab_next_visits on duplicate origins

 -- Software Heritage autobuilder (on jenkins-debian1) <jenkins@jenkins-debian1.internal.softwareheritage.org>  Mon, 22 Nov 2021 15:14:56 +0000

swh-scheduler (0.19.0-1~swh1) unstable-swh; urgency=medium

  * New upstream release 0.19.0     - (tagged by Antoine R. Dumont
    (@ardumont) <ardumont@softwareheritage.org> on 2021-10-28 13:10:55
    +0200)
  * Upstream changes:     - v0.19.0     - Add a new cli endpoint to
    schedule recurrent visits in Celery     - grab_next_visits: avoid
    time interval calculations in PostgreSQL     - Restrict the click
    version to avoid conflict version with celery's     - Add docstring
    to runner and listener modules     - Drop deprecated listener module
    - scheduler: Deprecate unused main celery runner

 -- Software Heritage autobuilder (on jenkins-debian1) <jenkins@jenkins-debian1.internal.softwareheritage.org>  Thu, 28 Oct 2021 11:15:10 +0000

swh-scheduler (0.18.2-1~swh1) unstable-swh; urgency=medium

  * New upstream release 0.18.2     - (tagged by Antoine R. Dumont
    (@ardumont) <ardumont@softwareheritage.org> on 2021-10-18 15:11:59
    +0200)
  * Upstream changes:     - v0.18.2     - Use swh_storage fixture for
    cli tests

 -- Software Heritage autobuilder (on jenkins-debian1) <jenkins@jenkins-debian1.internal.softwareheritage.org>  Mon, 18 Oct 2021 13:18:56 +0000

swh-scheduler (0.18.1-1~swh1) unstable-swh; urgency=medium

  * New upstream release 0.18.1     - (tagged by Antoine R. Dumont
    (@ardumont) <ardumont@softwareheritage.org> on 2021-10-15 15:49:35
    +0200)
  * Upstream changes:     - v0.18.1     - Return 0 slot if no more slots
    available in the queues

 -- Software Heritage autobuilder (on jenkins-debian1) <jenkins@jenkins-debian1.internal.softwareheritage.org>  Fri, 15 Oct 2021 13:53:38 +0000

swh-scheduler (0.18.0-1~swh1) unstable-swh; urgency=medium

  * New upstream release 0.18.0     - (tagged by Antoine R. Dumont
    (@ardumont) <ardumont@softwareheritage.org> on 2021-09-02 11:32:59
    +0200)
  * Upstream changes:     - v0.18.0     - Refine scheduling policy for
    origins with no known last update     - Add a swh scheduler origin
    send-to-celery subcommand     - runner: Improve help message on the
    task types flag.     - send-to-celery: Add more options to allow
    scheduling of edge cases     - Add table sampling option to
    grab_next_visits     - journal_client: Only upsert if we have
    something to upsert

 -- Software Heritage autobuilder (on jenkins-debian1) <jenkins@jenkins-debian1.internal.softwareheritage.org>  Thu, 02 Sep 2021 09:35:32 +0000

swh-scheduler (0.17.1-1~swh1) unstable-swh; urgency=medium

  * New upstream release 0.17.1     - (tagged by Antoine R. Dumont
    (@ardumont) <ardumont@softwareheritage.org> on 2021-08-26 10:30:12
    +0200)
  * Upstream changes:     - v0.17.1     - journal_client: Ensure queue
    position does not overflow

 -- Software Heritage autobuilder (on jenkins-debian1) <jenkins@jenkins-debian1.internal.softwareheritage.org>  Thu, 26 Aug 2021 08:41:41 +0000

swh-scheduler (0.17.0-1~swh1) unstable-swh; urgency=medium

  * New upstream release 0.17.0     - (tagged by Antoine R. Dumont
    (@ardumont) <ardumont@softwareheritage.org> on 2021-08-05 15:29:18
    +0200)
  * Upstream changes:     - v0.17.0     - Introduce new scheduling
    policy to grab origins without last update     - journal_client:
    Disable origins when too many visited attempts failed     -
    journal_client: Record last_visited and last_successful in
    origin_visit_stats     - Add a specific cooldown for notfound
    origins     - Add a (longer) specific cooldown for failed origin
    visits     - Make the origin visit scheduling cooldown configurable
    - Various refactoring to simplify the grab next visits logic and
    updates

 -- Software Heritage autobuilder (on jenkins-debian1) <jenkins@jenkins-debian1.internal.softwareheritage.org>  Fri, 06 Aug 2021 09:11:54 +0000

swh-scheduler (0.16.0-1~swh1) unstable-swh; urgency=medium

  * New upstream release 0.16.0     - (tagged by Antoine Lambert
    <anlambert@softwareheritage.org> on 2021-06-22 17:35:55 +0200)
  * Upstream changes:     - version 0.16.0

 -- Software Heritage autobuilder (on jenkins-debian1) <jenkins@jenkins-debian1.internal.softwareheritage.org>  Tue, 22 Jun 2021 15:39:45 +0000

swh-scheduler (0.15.0-1~swh1) unstable-swh; urgency=medium

  * New upstream release 0.15.0     - (tagged by Antoine R. Dumont
    (@ardumont) <ardumont@softwareheritage.org> on 2021-06-10 16:09:06
    +0200)
  * Upstream changes:     - v0.15.0     - separate-runner runner:
    Separate scheduling tasks with and without priority concern     -
    Refactor and extract a get_available_slots utility     - Add typing
    stubs dependencies for mypy>0.900     - pytest_plugin: Explicitly
    set hostname in broker_url for celery TestApp

 -- Software Heritage autobuilder (on jenkins-debian1) <jenkins@jenkins-debian1.internal.softwareheritage.org>  Thu, 10 Jun 2021 14:48:52 +0000

swh-scheduler (0.14.2-1~swh1) unstable-swh; urgency=medium

  * New upstream release 0.14.2     - (tagged by Valentin Lorentz
    <vlorentz@softwareheritage.org> on 2021-05-06 17:09:00 +0200)
  * Upstream changes:     - v0.14.2     - * Fix flaky tests

 -- Software Heritage autobuilder (on jenkins-debian1) <jenkins@jenkins-debian1.internal.softwareheritage.org>  Thu, 06 May 2021 15:13:11 +0000

swh-scheduler (0.14.1-1~swh1) unstable-swh; urgency=medium

  * New upstream release 0.14.1     - (tagged by Antoine R. Dumont
    (@ardumont) <ardumont@softwareheritage.org> on 2021-05-06 16:00:07
    +0200)
  * Upstream changes:     - v0.14.1     - Use swh.core 0.14

 -- Software Heritage autobuilder (on jenkins-debian1) <jenkins@jenkins-debian1.internal.softwareheritage.org>  Thu, 06 May 2021 14:17:39 +0000

swh-scheduler (0.13.0-1~swh1) unstable-swh; urgency=medium

  * New upstream release 0.13.0     - (tagged by Antoine R. Dumont
    (@ardumont) <ardumont@softwareheritage.org> on 2021-04-20 11:46:51
    +0200)
  * Upstream changes:     - v0.13.0     - scheduler: Clean up
    priority/ratio task dead code     - Parse task_ids before calling
    set_status_tasks.     - tests: Complete checks on message with
    priority consumption

 -- Software Heritage autobuilder (on jenkins-debian1) <jenkins@jenkins-debian1.internal.softwareheritage.org>  Tue, 20 Apr 2021 09:51:00 +0000

swh-scheduler (0.12.0-1~swh1) unstable-swh; urgency=medium

  * New upstream release 0.12.0     - (tagged by Antoine R. Dumont
    (@ardumont) <ardumont@softwareheritage.org> on 2021-04-15 13:31:30
    +0200)
  * Upstream changes:     - v0.12.0     - Route priority tasks to
    dedicated save code now queues     - Fix various Sphinx warnings

 -- Software Heritage autobuilder (on jenkins-debian1) <jenkins@jenkins-debian1.internal.softwareheritage.org>  Thu, 15 Apr 2021 11:36:13 +0000

swh-scheduler (0.11.0-1~swh1) unstable-swh; urgency=medium

  * New upstream release 0.11.0     - (tagged by Antoine R. Dumont
    (@ardumont) <ardumont@softwareheritage.org> on 2021-04-14 18:15:53
    +0200)
  * Upstream changes:     - v0.11.0     - separate-queues backend: Open
    endpoints to peek/grab tasks with any priority     - Make
    origin_visit_stats_get return results from all pages     - journal
    client: Filter out status messages without type     - Simplify
    max_date()     - journal_client: Fix date computations for
    (un)eventful visits     - journal_client: Deal with failed status
    message

 -- Software Heritage autobuilder (on jenkins-debian1) <jenkins@jenkins-debian1.internal.softwareheritage.org>  Wed, 14 Apr 2021 16:19:31 +0000

swh-scheduler (0.10.0-1~swh1) unstable-swh; urgency=medium

  * New upstream release 0.10.0     - (tagged by Nicolas Dandrimont
    <nicolas@dandrimont.eu> on 2021-02-03 22:53:20 +0100)
  * Upstream changes:     - Release swh.scheduler 0.10.0     - Eagerly
    acknowledge celery tasks     - Loads of simulator improvements     -
    grab_next_visits:     - clean up query building     - account for
    schedule time to avoid rescheduling visits too fast     - allow
    overriding the scheduling timestamp for the simulator

 -- Software Heritage autobuilder (on jenkins-debian1) <jenkins@jenkins-debian1.internal.softwareheritage.org>  Wed, 03 Feb 2021 22:10:13 +0000

swh-scheduler (0.9.2-1~swh1) unstable-swh; urgency=medium

  * New upstream release 0.9.2     - (tagged by Antoine Lambert
    <antoine.lambert@inria.fr> on 2021-01-25 16:27:41 +0100)
  * Upstream changes:     - version 0.9.2

 -- Software Heritage autobuilder (on jenkins-debian1) <jenkins@jenkins-debian1.internal.softwareheritage.org>  Mon, 25 Jan 2021 15:31:21 +0000

swh-scheduler (0.9.1-1~swh1) unstable-swh; urgency=medium

  * New upstream release 0.9.1     - (tagged by Vincent SELLIER
    <vincent.sellier@softwareheritage.org> on 2021-01-21 19:20:33 +0100)
  * Upstream changes:     - v0.9.1     - * Solve uneventful/eventful
    with unordered messages with snapshots     - * Do not consider
    duplicated messages as uneventful event     - * Reorganize
    grab_next_visits tests to better check sorting behavior

 -- Software Heritage autobuilder (on jenkins-debian1) <jenkins@jenkins-debian1.internal.softwareheritage.org>  Thu, 21 Jan 2021 18:28:00 +0000

swh-scheduler (0.9.0-1~swh2) unstable-swh; urgency=medium

  * Bump new release to unstuck packaging

 -- Antoine R. Dumont (@ardumont) <ardumont@softwareheritage.org>  Thu, 21 Jan 2021 13:20:14 +0000

swh-scheduler (0.9.0-1~swh1) unstable-swh; urgency=medium

  * New upstream release 0.9.0     - (tagged by Antoine R. Dumont
    (@ardumont) <ardumont@softwareheritage.org> on 2021-01-21 11:54:47
    +0100)
  * Upstream changes:     - v0.9.0     - Populate origin_visit_stats
    table out of the origin_visit_status topic     - Introduce a
    scheduler policy simulator (old task-based scheduler, ...)     -
    Implement basic aggregated metrics on listed origins     -
    scheduler.cli.journal: Add `swh scheduler journal-client` cli     -
    Filter origins by visit type when scheduling the next visits     -
    Introduce a `swh scheduler origin schedule-next` cli     - Introduce
    a `swh scheduler origin grab-next` cli     - Add an new origin visit
    stats model object and related backend api     - Implement a basic
    endpoint for getting the next origins to visit     - doc: Add a cli
    section to the doc

 -- Software Heritage autobuilder (on jenkins-debian1) <jenkins@jenkins-debian1.internal.softwareheritage.org>  Thu, 21 Jan 2021 11:00:29 +0000

swh-scheduler (0.8.2-1~swh2) unstable-swh; urgency=medium

  * Bump dependency

 -- Antoine R. Dumont (@ardumont) <ardumont@softwareheritage.org>  Tue, 08 Dec 2020 09:29:26 +0000

swh-scheduler (0.8.2-1~swh1) unstable-swh; urgency=medium

  * New upstream release 0.8.2     - (tagged by Antoine R. Dumont
    (@ardumont) <ardumont@softwareheritage.org> on 2020-12-07 09:52:28
    +0100)
  * Upstream changes:     - v0.8.2     - requirement: Adapt celery
    requirements     - Replace usage of arrow datetime objects in favor
    of pure datetime ones     - Stop using the deprecated configuration
    scheme     - cli.task_type: All task_type clis without a scheduler
    should raise

 -- Software Heritage autobuilder (on jenkins-debian1) <jenkins@jenkins-debian1.internal.softwareheritage.org>  Mon, 07 Dec 2020 08:55:39 +0000

swh-scheduler (0.8.1-1~swh1) unstable-swh; urgency=medium

  * New upstream release 0.8.1     - (tagged by Antoine R. Dumont
    (@ardumont) <ardumont@softwareheritage.org> on 2020-11-24 14:13:36
    +0100)
  * Upstream changes:     - v0.8.1     - conftest: Reference
    swh.core.db.pytest_plugin

 -- Software Heritage autobuilder (on jenkins-debian1) <jenkins@jenkins-debian1.internal.softwareheritage.org>  Tue, 24 Nov 2020 13:16:08 +0000

swh-scheduler (0.8.0-1~swh1) unstable-swh; urgency=medium

  * New upstream release 0.8.0     - (tagged by Antoine R. Dumont
    (@ardumont) <ardumont@softwareheritage.org> on 2020-11-23 13:42:05
    +0100)
  * Upstream changes:     - v0.8.0     - requirements-test.txt: Drop no
    longer needed pytest-postgresql requirement     -
    scheduler.pytest_plugin: Make scheduler tests faster

 -- Software Heritage autobuilder (on jenkins-debian1) <jenkins@jenkins-debian1.internal.softwareheritage.org>  Mon, 23 Nov 2020 12:44:40 +0000

swh-scheduler (0.7.0-1~swh1) unstable-swh; urgency=medium

  * New upstream release 0.7.0     - (tagged by Antoine R. Dumont
    (@ardumont) <ardumont@softwareheritage.org> on 2020-10-19 09:30:36
    +0200)
  * Upstream changes:     - v0.7.0     - scheduler: Type and unify
    get_scheduler factory with other factories     - pytest_plugin:
    Explicitly name the scheduler test db differently     -
    test_server: Simplify exception manipulations     - tox.ini: pin
    black to the pre-commit version (19.10b0) to avoid flip-flops

 -- Software Heritage autobuilder (on jenkins-debian1) <jenkins@jenkins-debian1.internal.softwareheritage.org>  Mon, 19 Oct 2020 07:33:54 +0000

swh-scheduler (0.6.0-1~swh1) unstable-swh; urgency=medium

  * New upstream release 0.6.0     - (tagged by David Douard
    <david.douard@sdfa3.org> on 2020-09-25 12:03:33 +0200)
  * Upstream changes:     - v0.6.0

 -- Software Heritage autobuilder (on jenkins-debian1) <jenkins@jenkins-debian1.internal.softwareheritage.org>  Fri, 25 Sep 2020 10:06:32 +0000

swh-scheduler (0.5.3-1~swh1) unstable-swh; urgency=medium

  * New upstream release 0.5.3     - (tagged by Nicolas Dandrimont
    <nicolas@dandrimont.eu> on 2020-09-24 17:49:27 +0200)
  * Upstream changes:     - Release swh.scheduler v0.5.3     - Improve
    swh cli startup time     - Add isort and update flake8     - Improve
    pytest execution time     - Support recent kombu versions

 -- Software Heritage autobuilder (on jenkins-debian1) <jenkins@jenkins-debian1.internal.softwareheritage.org>  Thu, 24 Sep 2020 15:53:25 +0000

swh-scheduler (0.5.2-1~swh1) unstable-swh; urgency=medium

  * New upstream release 0.5.2     - (tagged by Antoine R. Dumont
    (@ardumont) <ardumont@softwareheritage.org> on 2020-07-10 13:01:48
    +0200)
  * Upstream changes:     - v0.5.2     - Do no expose pytest-plugin
    through setuptools, let modules require it when needed

 -- Software Heritage autobuilder (on jenkins-debian1) <jenkins@jenkins-debian1.internal.softwareheritage.org>  Fri, 10 Jul 2020 11:08:30 +0000

swh-scheduler (0.5.1-1~swh1) unstable-swh; urgency=medium

  * New upstream release 0.5.1     - (tagged by Nicolas Dandrimont
    <nicolas@dandrimont.eu> on 2020-07-09 10:18:03 +0200)
  * Upstream changes:     - Release swh.scheduler 0.5.1     - Drop
    dependency on future (not needed anymore)

 -- Software Heritage autobuilder (on jenkins-debian1) <jenkins@jenkins-debian1.internal.softwareheritage.org>  Thu, 09 Jul 2020 09:51:38 +0000

swh-scheduler (0.5.0-1~swh1) unstable-swh; urgency=medium

  * New upstream release 0.5.0     - (tagged by Nicolas Dandrimont
    <nicolas@dandrimont.eu> on 2020-07-09 10:16:57 +0200)
  * Upstream changes:     - Release swh.scheduler v0.5.0     - Move
    celery fixtures to the pytest plugin

 -- Software Heritage autobuilder (on jenkins-debian1) <jenkins@jenkins-debian1.internal.softwareheritage.org>  Thu, 09 Jul 2020 08:20:42 +0000

swh-scheduler (0.4.0-1~swh1) unstable-swh; urgency=medium

  * New upstream release 0.4.0     - (tagged by Nicolas Dandrimont
    <nicolas@dandrimont.eu> on 2020-07-06 16:47:28 +0200)
  * Upstream changes:     - Release swh.scheduler 0.4.0     - Extract
    pytest fixtures to a pytest plugin

 -- Software Heritage autobuilder (on jenkins-debian1) <jenkins@jenkins-debian1.internal.softwareheritage.org>  Mon, 06 Jul 2020 14:52:42 +0000

swh-scheduler (0.3.0-1~swh1) unstable-swh; urgency=medium

  * New upstream release 0.3.0     - (tagged by Nicolas Dandrimont
    <nicolas@dandrimont.eu> on 2020-07-06 12:18:28 +0200)
  * Upstream changes:     - Release swh.scheduler 0.3.0     - Add
    get_listed_origins endpoint

 -- Software Heritage autobuilder (on jenkins-debian1) <jenkins@jenkins-debian1.internal.softwareheritage.org>  Mon, 06 Jul 2020 10:23:31 +0000

swh-scheduler (0.2.2-1~swh1) unstable-swh; urgency=medium

  * New upstream release 0.2.2     - (tagged by Nicolas Dandrimont
    <nicolas@dandrimont.eu> on 2020-06-22 14:03:34 +0200)
  * Upstream changes:     - Release swh.scheduler 0.2.2     - Re-
    introduce root endpoint for the RPC server

 -- Software Heritage autobuilder (on jenkins-debian1) <jenkins@jenkins-debian1.internal.softwareheritage.org>  Mon, 22 Jun 2020 12:07:05 +0000

swh-scheduler (0.2.1-1~swh1) unstable-swh; urgency=medium

  [ Nicolas Dandrimont ]
  * Force celery >= 4.3

  [ Software Heritage autobuilder (on jenkins-debian1) ]
  * New upstream release 0.2.1     - (tagged by Nicolas Dandrimont
    <nicolas@dandrimont.eu> on 2020-06-22 12:09:32 +0200)
  * Upstream changes:     - Release swh.scheduler 0.2.1     - Bump
    celery requirement to 4.3+

 -- Software Heritage autobuilder (on jenkins-debian1) <jenkins@jenkins-debian1.internal.softwareheritage.org>  Mon, 22 Jun 2020 10:12:50 +0000

swh-scheduler (0.2.0-1~swh1) unstable-swh; urgency=medium

  [ Nicolas Dandrimont ]
  * Switch from vcversioner to setuptools-scm
  * wrap-and-sort

  [ Software Heritage autobuilder (on jenkins-debian1) ]
  * New upstream release 0.2.0     - (tagged by Nicolas Dandrimont
    <nicolas@dandrimont.eu> on 2020-06-22 10:33:11 +0200)
  * Upstream changes:     - Release swh.scheduler 0.2.0     - Implement
    storage of lister and listed origin information     - Add swh
    scheduler celery-monitor command     - Overhaul RPC to use automatic
    generation

 -- Software Heritage autobuilder (on jenkins-debian1) <jenkins@jenkins-debian1.internal.softwareheritage.org>  Mon, 22 Jun 2020 08:36:49 +0000

swh-scheduler (0.1.1-1~swh1) unstable-swh; urgency=medium

  * New upstream release 0.1.1     - (tagged by Nicolas Dandrimont
    <nicolas@dandrimont.eu> on 2020-06-03 11:34:19 +0200)
  * Upstream changes:     - Release swh.scheduler v0.1.1     - Add
    missing dependency on future for celery 4.4.4

 -- Software Heritage autobuilder (on jenkins-debian1) <jenkins@jenkins-debian1.internal.softwareheritage.org>  Wed, 03 Jun 2020 09:39:25 +0000

swh-scheduler (0.1.0-1~swh1) unstable-swh; urgency=medium

  * New upstream release 0.1.0     - (tagged by Nicolas Dandrimont
    <nicolas@dandrimont.eu> on 2020-05-19 11:48:34 +0200)
  * Upstream changes:     - Release swh.scheduler v0.1.0     - Blacken
    source code     - Disable azure http logspam     - Only schedule
    tasks when the buffer is somewhat empty

 -- Software Heritage autobuilder (on jenkins-debian1) <jenkins@jenkins-debian1.internal.softwareheritage.org>  Tue, 19 May 2020 09:52:31 +0000

swh-scheduler (0.0.72-1~swh1) unstable-swh; urgency=medium

  * New upstream release 0.0.72     - (tagged by Nicolas Dandrimont
    <nicolas@dandrimont.eu> on 2020-03-23 13:07:38 +0100)
  * Upstream changes:     - Release swh.scheduler v0.0.72     - Update
    instantiation of storage in tests     - ensure that create_task_type
    is idempotent     - introduce new listener based on pika

 -- Software Heritage autobuilder (on jenkins-debian1) <jenkins@jenkins-debian1.internal.softwareheritage.org>  Mon, 23 Mar 2020 12:12:00 +0000

swh-scheduler (0.0.71-1~swh1) unstable-swh; urgency=medium

  * New upstream release 0.0.71     - (tagged by Antoine R. Dumont
    (@ardumont) <antoine.romain.dumont@gmail.com> on 2020-01-23 14:24:56
    +0100)
  * Upstream changes:     - v0.0.71     - sentry: Fix initialization
    init_sentry call

 -- Software Heritage autobuilder (on jenkins-debian1) <jenkins@jenkins-debian1.internal.softwareheritage.org>  Thu, 23 Jan 2020 13:29:33 +0000

swh-scheduler (0.0.70-1~swh1) unstable-swh; urgency=medium

  * New upstream release 0.0.70     - (tagged by Antoine R. Dumont
    (@ardumont) <antoine.romain.dumont@gmail.com> on 2020-01-23 13:43:35
    +0100)
  * Upstream changes:     - v0.0.70     - Use swh.core.sentry instead of
    calling sentry_sdk.init directly     - backend_es: Fix configuration
    mapping

 -- Software Heritage autobuilder (on jenkins-debian1) <jenkins@jenkins-debian1.internal.softwareheritage.org>  Thu, 23 Jan 2020 12:47:43 +0000

swh-scheduler (0.0.69-1~swh1) unstable-swh; urgency=medium

  * New upstream release 0.0.69     - (tagged by Antoine R. Dumont
    (@ardumont) <antoine.romain.dumont@gmail.com> on 2019-12-17 16:00:24
    +0100)
  * Upstream changes:     - v0.0.69     - Fix scheduler's archive task
    cli     - Make the filter task endpoint a paginated endpoint     -
    Add coverage on the archive task cli

 -- Software Heritage autobuilder (on jenkins-debian1) <jenkins@jenkins-debian1.internal.softwareheritage.org>  Tue, 17 Dec 2019 15:04:48 +0000

swh-scheduler (0.0.68-1~swh1) unstable-swh; urgency=medium

  * New upstream release 0.0.68     - (tagged by Antoine R. Dumont
    (@ardumont) <antoine.romain.dumont@gmail.com> on 2019-12-17 15:28:13
    +0100)
  * Upstream changes:     - v0.0.68     - Fix scheduler's archive task
    cli     - Make the filter task endpoint a paginated endpoint     -
    Add coverage on the archive task cli

 -- Software Heritage autobuilder (on jenkins-debian1) <jenkins@jenkins-debian1.internal.softwareheritage.org>  Tue, 17 Dec 2019 14:33:33 +0000

swh-scheduler (0.0.67-1~swh1) unstable-swh; urgency=medium

  * New upstream release 0.0.67     - (tagged by Antoine R. Dumont
    (@ardumont) <antoine.romain.dumont@gmail.com> on 2019-12-17 14:33:36
    +0100)
  * Upstream changes:     - v0.0.67     - Fix scheduler's archive task
    cli     - Make the filter task endpoint a paginated endpoint     -
    Add coverage on the archive task cli

 -- Software Heritage autobuilder (on jenkins-debian1) <jenkins@jenkins-debian1.internal.softwareheritage.org>  Tue, 17 Dec 2019 13:38:03 +0000

swh-scheduler (0.0.66-1~swh1) unstable-swh; urgency=medium

  * New upstream release 0.0.66     - (tagged by Nicolas Dandrimont
    <nicolas@dandrimont.eu> on 2019-12-17 12:04:20 +0100)
  * Upstream changes:     - Release swh.scheduler v0.0.66     -
    initialize sentry on celery worker startup     - improve task
    archival endpoints in backend api

 -- Software Heritage autobuilder (on jenkins-debian1) <jenkins@jenkins-debian1.internal.softwareheritage.org>  Tue, 17 Dec 2019 11:08:25 +0000

swh-scheduler (0.0.65-1~swh2) unstable-swh; urgency=medium

  * Add pytest-mock build-dependency.

 -- Nicolas Dandrimont <olasd@debian.org>  Fri, 13 Dec 2019 11:57:41 +0100

swh-scheduler (0.0.65-1~swh1) unstable-swh; urgency=medium

  * New upstream release 0.0.65     - (tagged by Nicolas Dandrimont
    <nicolas@dandrimont.eu> on 2019-12-13 11:45:55 +0100)
  * Upstream changes:     - Release swh.scheduler v0.0.65     - Drop the
    scheduler updater     - Add a statsd probe for task execution
    timestamps     - Add listener and runner statsd probes     - CLI
    updates     - Python packaging housekeeping

 -- Software Heritage autobuilder (on jenkins-debian1) <jenkins@jenkins-debian1.internal.softwareheritage.org>  Fri, 13 Dec 2019 10:54:31 +0000

swh-scheduler (0.0.64-1~swh1) unstable-swh; urgency=medium

  * New upstream release 0.0.64     - (tagged by Antoine R. Dumont
    (@ardumont) <antoine.romain.dumont@gmail.com> on 2019-11-20 14:26:00
    +0100)
  * Upstream changes:     - v0.0.64     - req-swh*: Remove old package
    loader backend names

 -- Software Heritage autobuilder (on jenkins-debian1) <jenkins@jenkins-debian1.internal.softwareheritage.org>  Wed, 20 Nov 2019 13:29:37 +0000

swh-scheduler (0.0.63-1~swh2) unstable-swh; urgency=medium

  * Update build dependency

 -- Antoine R. Dumont (@ardumont) <antoine.romain.dumont@gmail.com>  Tue, 19 Nov 2019 17:07:40 +0100

swh-scheduler (0.0.63-1~swh1) unstable-swh; urgency=medium

  * New upstream release 0.0.63     - (tagged by Antoine R. Dumont
    (@ardumont) <antoine.romain.dumont@gmail.com> on 2019-11-19 14:09:12
    +0100)
  * Upstream changes:     - v0.0.63     - swh.scheduler.cli: Add `swh
    scheduler task-type register` cli     - Use the shared_task
    decorator instead of binding to a specific celery app     -
    celery/tests: mostly revert e770eb30 to fix celery app
    initialization in tests

 -- Software Heritage autobuilder (on jenkins-debian1) <jenkins@jenkins-debian1.internal.softwareheritage.org>  Tue, 19 Nov 2019 13:14:59 +0000

swh-scheduler (0.0.62-1~swh1) unstable-swh; urgency=medium

  * New upstream release 0.0.62     - (tagged by Antoine R. Dumont
    (@ardumont) <antoine.romain.dumont@gmail.com> on 2019-10-18 13:39:27
    +0200)
  * Upstream changes:     - v0.0.62     - celery_backend.config: Make
    JournalHandler import optional     - tests: rewrite tests using
    pytest fixtures

 -- Software Heritage autobuilder (on jenkins-debian1) <jenkins@jenkins-debian1.internal.softwareheritage.org>  Fri, 18 Oct 2019 11:46:26 +0000

swh-scheduler (0.0.61-1~swh1) unstable-swh; urgency=medium

  * New upstream release 0.0.61     - (tagged by Nicolas Dandrimont
    <nicolas@dandrimont.eu> on 2019-10-07 16:33:17 +0200)
  * Upstream changes:     - Release swh.scheduler v0.0.61     - Remove
    bogus dict.get(default=) statement

 -- Software Heritage autobuilder (on jenkins-debian1) <jenkins@jenkins-debian1.internal.softwareheritage.org>  Mon, 07 Oct 2019 14:37:37 +0000

swh-scheduler (0.0.60-1~swh2) unstable-swh; urgency=medium

  * Force postgresql executable to a pg_ctl that exists when running tests.

 -- Nicolas Dandrimont <olasd@debian.org>  Tue, 01 Oct 2019 18:14:39 +0200

swh-scheduler (0.0.60-1~swh1) unstable-swh; urgency=medium

  * New upstream release 0.0.60     - (tagged by Stefano Zacchiroli
    <zack@upsilon.cc> on 2019-10-01 13:13:13 +0200)
  * Upstream changes:     - v0.0.60     - * tox: anticipate mypy run to
    just after flake8     - * init.py: switch to documented way of
    extending path     - * tox.ini: add mypy section     - * typing:
    minimal changes to make a no-op mypy run pass     - * fix typo in
    docstring and sample file name     - * admin CLI: drop obsolete
    backward compatibility aliases     - * click "required" param wants
    bool, not int

 -- Software Heritage autobuilder (on jenkins-debian1) <jenkins@jenkins-debian1.internal.softwareheritage.org>  Tue, 01 Oct 2019 11:22:43 +0000

swh-scheduler (0.0.59-1~swh1) unstable-swh; urgency=medium

  * New upstream release 0.0.59     - (tagged by David Douard
    <david.douard@sdfa3.org> on 2019-09-04 16:08:27 +0200)
  * Upstream changes:     - v0.0.59

 -- Software Heritage autobuilder (on jenkins-debian1) <jenkins@jenkins-debian1.internal.softwareheritage.org>  Wed, 04 Sep 2019 14:11:48 +0000

swh-scheduler (0.0.58-1~swh1) unstable-swh; urgency=medium

  * New upstream release 0.0.58     - (tagged by Antoine R. Dumont
    (@ardumont) <antoine.romain.dumont@gmail.com> on 2019-09-03 10:19:34
    +0200)
  * Upstream changes:     - v0.0.58     - celery: auto add tasks
    declared in the swh.workers entry point in task_modules     -
    api/client: use RPCClient instead of deprecated SWHRemoteAPI     -
    Make schedule_origins use origin urls instead of ids in task
    arguments.     - docs: add code of conduct document     - docs: very
    beginning of a practical documentation on the scheduler     -
    config: Add a pre-commit config file     - data: Insert new cgit
    instance lister task     - data: Insert load-tar task-type

 -- Software Heritage autobuilder (on jenkins-debian1) <jenkins@jenkins-debian1.internal.softwareheritage.org>  Tue, 03 Sep 2019 08:28:19 +0000

swh-scheduler (0.0.57-1~swh1) unstable-swh; urgency=medium

  * New upstream release 0.0.57     - (tagged by David Douard
    <david.douard@sdfa3.org> on 2019-06-26 14:56:32 +0200)
  * Upstream changes:     - v0.0.57

 -- Software Heritage autobuilder (on jenkins-debian1) <jenkins@jenkins-debian1.internal.softwareheritage.org>  Wed, 26 Jun 2019 13:05:20 +0000

swh-scheduler (0.0.56-1~swh1) unstable-swh; urgency=medium

  * New upstream release 0.0.56     - (tagged by Nicolas Dandrimont
    <nicolas@dandrimont.eu> on 2019-05-07 18:16:20 +0200)
  * Upstream changes:     - listener: Release the db object after using
    it     - This is the contract that get_db/put_db is supposed to
    conform to.

 -- Software Heritage autobuilder (on jenkins-debian1) <jenkins@jenkins-debian1.internal.softwareheritage.org>  Tue, 14 May 2019 12:40:09 +0000

swh-scheduler (0.0.55-1~swh1) unstable-swh; urgency=medium

  * New upstream release 0.0.55     - (tagged by Antoine Lambert
    <antoine.lambert@inria.fr> on 2019-05-06 11:47:43 +0200)
  * Upstream changes:     - version 0.0.55

 -- Software Heritage autobuilder (on jenkins-debian1) <jenkins@jenkins-debian1.internal.softwareheritage.org>  Mon, 06 May 2019 09:54:51 +0000

swh-scheduler (0.0.54-1~swh1) unstable-swh; urgency=medium

  * New upstream release 0.0.54     - (tagged by Antoine R. Dumont
    (@ardumont) <antoine.romain.dumont@gmail.com> on 2019-04-11 11:33:40
    +0200)
  * Upstream changes:     - v0.0.54     - cli_utils: Use yaml.safe_load
    instead of yaml.load     - Fix support of latest versions of swh-
    core and psycopg2     - sql/data: Add npm related task types

 -- Software Heritage autobuilder (on jenkins-debian1) <jenkins@jenkins-debian1.internal.softwareheritage.org>  Thu, 11 Apr 2019 09:40:14 +0000

swh-scheduler (0.0.53-1~swh1) unstable-swh; urgency=medium

  * New upstream release 0.0.53     - (tagged by Antoine Lambert
    <antoine.lambert@inria.fr> on 2019-04-04 16:45:56 +0200)
  * Upstream changes:     - version 0.0.53

 -- Software Heritage autobuilder (on jenkins-debian1) <jenkins@jenkins-debian1.internal.softwareheritage.org>  Thu, 04 Apr 2019 14:55:20 +0000

swh-scheduler (0.0.52-1~swh1) unstable-swh; urgency=medium

  * New upstream release 0.0.52     - (tagged by Nicolas Dandrimont
    <nicolas@dandrimont.eu> on 2019-04-03 10:54:06 +0200)
  * Upstream changes:     - Release swh.scheduler v0.0.52     - Move to
    result_serializer = json to work around celery 4.3 bug     - Fix db
    initialization

 -- Software Heritage autobuilder (on jenkins-debian1) <jenkins@jenkins-debian1.internal.softwareheritage.org>  Wed, 03 Apr 2019 08:59:00 +0000

swh-scheduler (0.0.51-1~swh1) unstable-swh; urgency=medium

  * New upstream release 0.0.51     - (tagged by Antoine R. Dumont
    (@ardumont) <antoine.romain.dumont@gmail.com> on 2019-03-22 12:09:22
    +0100)
  * Upstream changes:     - v0.0.51     - requirements.txt: Remove kombu
    dependency

 -- Software Heritage autobuilder (on jenkins-debian1) <jenkins@jenkins-debian1.internal.softwareheritage.org>  Fri, 22 Mar 2019 11:16:06 +0000

swh-scheduler (0.0.50-1~swh2) unstable-swh; urgency=medium

  * Update build- and runtime dependencies

 -- Nicolas Dandrimont <olasd@debian.org>  Fri, 15 Mar 2019 18:24:11 +0100

swh-scheduler (0.0.50-1~swh1) unstable-swh; urgency=medium

  * New upstream release 0.0.50     - (tagged by Nicolas Dandrimont
    <nicolas@dandrimont.eu> on 2019-03-15 18:07:24 +0100)
  * Upstream changes:     - Release swh.scheduler v0.0.50     - Add an
    explicit log target for stdout and/or journald     - Avoid useless
    log lines     - Improve test coverage     - Add support for non-
    string options in the CLI

 -- Software Heritage autobuilder (on jenkins-debian1) <jenkins@jenkins-debian1.internal.softwareheritage.org>  Fri, 15 Mar 2019 17:16:03 +0000

swh-scheduler (0.0.49-1~swh2) unstable-swh; urgency=medium

  * Export LC_ALL=C.UTF-8

 -- Nicolas Dandrimont <olasd@softwareheritage.org>  Thu, 14 Mar 2019 13:42:24 +0100

swh-scheduler (0.0.49-1~swh1) unstable-swh; urgency=medium

  * New upstream release 0.0.49     - (tagged by Nicolas Dandrimont
    <nicolas@dandrimont.eu> on 2019-03-03 08:48:04 +0100)
  * Upstream changes:     - Release swh.scheduler v0.0.49     - various
    fixes around celery behavior     - move wsgi endpoint to a separate
    module     - add tests for the CLI

 -- Software Heritage autobuilder (on jenkins-debian1) <jenkins@jenkins-debian1.internal.softwareheritage.org>  Sun, 03 Mar 2019 07:55:41 +0000

swh-scheduler (0.0.48-1~swh1) unstable-swh; urgency=medium

  * New upstream release 0.0.48     - (tagged by Antoine R. Dumont
    (@ardumont) <antoine.romain.dumont@gmail.com> on 2019-02-22 16:11:51
    +0100)
  * Upstream changes:     - v0.0.48     - Fix comment on main scheduler
    schema

 -- Software Heritage autobuilder (on jenkins-debian1) <jenkins@jenkins-debian1.internal.softwareheritage.org>  Fri, 22 Feb 2019 15:17:20 +0000

swh-scheduler (0.0.47-1~swh2) unstable-swh; urgency=low

  * Upstream release to fix build dependencies issue

 -- Antoine Romain Dumont (@ardumont) <antoine.romain.dumont@gmail.com>  Thu, 21 Feb 2019 15:41:24 +0100

swh-scheduler (0.0.47-1~swh1) unstable-swh; urgency=medium

  * New upstream release 0.0.47     - (tagged by Valentin Lorentz
    <vlorentz@softwareheritage.org> on 2019-02-20 16:53:20 +0100)
  * Upstream changes:     - Fix crash of SchedulerBackend.search_tasks
    when no argument is given.

 -- Software Heritage autobuilder (on jenkins-debian1) <jenkins@jenkins-debian1.internal.softwareheritage.org>  Thu, 21 Feb 2019 09:13:07 +0000

swh-scheduler (0.0.46-1~swh1) unstable-swh; urgency=medium

  * New upstream release 0.0.46     - (tagged by Antoine R. Dumont
    (@ardumont) <antoine.romain.dumont@gmail.com> on 2019-02-15 15:05:47
    +0100)
  * Upstream changes:     - v0.0.46     - scheduler.task: Remove no
    longer used Task class

 -- Software Heritage autobuilder (on jenkins-debian1) <jenkins@jenkins-debian1.internal.softwareheritage.org>  Fri, 15 Feb 2019 14:15:26 +0000

swh-scheduler (0.0.45-1~swh1) unstable-swh; urgency=medium

  * New upstream release 0.0.45     - (tagged by Antoine R. Dumont
    (@ardumont) <antoine.romain.dumont@gmail.com> on 2019-02-15 10:43:07
    +0100)
  * Upstream changes:     - v0.0.45     - celery_backend/config: Fix
    loglevel for amqp module

 -- Software Heritage autobuilder (on jenkins-debian1) <jenkins@jenkins-debian1.internal.softwareheritage.org>  Fri, 15 Feb 2019 09:48:25 +0000

swh-scheduler (0.0.44-1~swh1) unstable-swh; urgency=medium

  * New upstream release 0.0.44     - (tagged by Antoine R. Dumont
    (@ardumont) <antoine.romain.dumont@gmail.com> on 2019-02-13 16:29:05
    +0100)
  * Upstream changes:     - v0.0.44     - swh-scheduler-api: Fix
    configuration read too many times

 -- Software Heritage autobuilder (on jenkins-debian1) <jenkins@jenkins-debian1.internal.softwareheritage.org>  Wed, 13 Feb 2019 15:34:34 +0000

swh-scheduler (0.0.43-1~swh1) unstable-swh; urgency=medium

  * New upstream release 0.0.43     - (tagged by David Douard
    <david.douard@sdfa3.org> on 2019-02-13 15:27:27 +0100)
  * Upstream changes:     - v0.0.43

 -- Software Heritage autobuilder (on jenkins-debian1) <jenkins@jenkins-debian1.internal.softwareheritage.org>  Wed, 13 Feb 2019 14:46:59 +0000

swh-scheduler (0.0.42-1~swh1) unstable-swh; urgency=medium

  * New upstream release 0.0.42     - (tagged by Antoine R. Dumont
    (@ardumont) <antoine.romain.dumont@gmail.com> on 2019-02-11 14:28:10
    +0100)
  * Upstream changes:     - v0.0.42     - Fix dependency requirements
    for hypothesis

 -- Software Heritage autobuilder (on jenkins-debian1) <jenkins@jenkins-debian1.internal.softwareheritage.org>  Mon, 11 Feb 2019 13:33:48 +0000

swh-scheduler (0.0.41-1~swh1) unstable-swh; urgency=medium

  * New upstream release 0.0.41     - (tagged by David Douard
    <david.douard@sdfa3.org> on 2019-02-06 15:25:56 +0100)
  * Upstream changes:     - v0.0.41

 -- Software Heritage autobuilder (on jenkins-debian1) <jenkins@jenkins-debian1.internal.softwareheritage.org>  Wed, 06 Feb 2019 15:33:04 +0000

swh-scheduler (0.0.40-1~swh1) unstable-swh; urgency=medium

  * New upstream release 0.0.40     - (tagged by Antoine R. Dumont
    (@ardumont) <antoine.romain.dumont@gmail.com> on 2019-01-28 16:24:04
    +0100)
  * Upstream changes:     - v0.0.40     - swh.scheduler.tests: Mark db
    tests as such     - Force tox environment to C.UTF-8 locale     -
    Add debug logging in the SWHTask class

 -- Software Heritage autobuilder (on jenkins-debian1) <jenkins@jenkins-debian1.internal.softwareheritage.org>  Mon, 28 Jan 2019 15:30:41 +0000

swh-scheduler (0.0.39-1~swh1) unstable-swh; urgency=medium

  * New upstream release 0.0.39     - (tagged by David Douard
    <david.douard@sdfa3.org> on 2019-01-16 13:37:58 +0100)
  * Upstream changes:     - v0.0.39

 -- Software Heritage autobuilder (on jenkins-debian1) <jenkins@jenkins-debian1.internal.softwareheritage.org>  Wed, 16 Jan 2019 12:42:37 +0000

swh-scheduler (0.0.38-1~swh1) unstable-swh; urgency=medium

  * New upstream release 0.0.38     - (tagged by David Douard
    <david.douard@sdfa3.org> on 2018-12-20 14:39:59 +0100)
  * Upstream changes:     - v0.0.38

 -- Software Heritage autobuilder (on jenkins-debian1) <jenkins@jenkins-debian1.internal.softwareheritage.org>  Wed, 09 Jan 2019 18:32:14 +0000

swh-scheduler (0.0.35-1~swh1) unstable-swh; urgency=medium

  * v0.0.35
  * tests: Add SchedulerTestFixture
  * swh.scheduler.utils: Allow to add more task information
  * sql/40-swh-data: Update new indexer task types for local db

 -- Antoine R. Dumont (@ardumont) <antoine.romain.dumont@gmail.com>  Mon, 29 Oct 2018 10:07:08 +0100

swh-scheduler (0.0.34-1~swh1) unstable-swh; urgency=medium

  * v0.0.34
  * Finalize pytest migration

 -- Antoine R. Dumont (@ardumont) <antoine.romain.dumont@gmail.com>  Thu, 25 Oct 2018 17:52:03 +0200

swh-scheduler (0.0.33-1~swh1) unstable-swh; urgency=medium

  * v0.0.33

 -- David Douard <david.douard@sdfa3.org>  Thu, 25 Oct 2018 16:03:16 +0200

swh-scheduler (0.0.32-1~swh1) unstable-swh; urgency=medium

  * v0.0.32
  * tests: Add celery fixture to ease tests
  * tests: make tests use sql/ files from the package
  * tests: Starting migration towards pytest
  * listener: Make the listener code compatible with new celery (debian
    buster)
  * Make swh_scheduler_create_tasks_from_temp use indexes
  * setup: prepare for pypi upload
  * docs: add a simple README file

 -- Antoine R. Dumont (@ardumont) <antoine.romain.dumont@gmail.com>  Mon, 22 Oct 2018 15:37:51 +0200

swh-scheduler (0.0.31-1~swh1) unstable-swh; urgency=medium

  * v0.0.31
  * sql/swh-scheduler: Make the create_tasks call idempotent
  * swh.scheduler.utils: Open create_task_dict function
  * sql/scheduler-data: Add lister gitlab task types
  * sql/scheduler-data: Reference the existing production lister data
  * swh.scheduler.backend_es: Open sniffing options

 -- Antoine R. Dumont (@ardumont) <antoine.romain.dumont@gmail.com>  Tue, 31 Jul 2018 06:55:39 +0200

swh-scheduler (0.0.30-1~swh1) unstable-swh; urgency=medium

  * v0.0.30
  * swh-scheduler-schema.sql: Archive disabled oneshot tasks as well
  * swh.scheduler.cli: Add policy to pretty printing task routine
  * swh.scheduler.cli: Fix broken cli list-pending since api change

 -- Antoine R. Dumont (@ardumont) <antoine.romain.dumont@gmail.com>  Fri, 22 Jun 2018 18:07:02 +0200

swh-scheduler (0.0.29-1~swh1) unstable-swh; urgency=medium

  * v0.0.29
  * swh.scheduler.cli: Change archival period to rolling month - 1 week
  * swh.scheduler.updater.writer: Force filter resolution to list
  * swh.scheduler.cli: Change default archival period to current month
  * swh.scheduler.cli: Improve logging message
  * swh.scheduler.updater.backend: Adapt configuration path accordingly

 -- Antoine R. Dumont (@ardumont) <antoine.romain.dumont@gmail.com>  Thu, 31 May 2018 11:42:51 +0200

swh-scheduler (0.0.28-1~swh1) unstable-swh; urgency=medium

  * v0.0.28
  * Fix wrong runtime dependencies

 -- Antoine R. Dumont (@ardumont) <antoine.romain.dumont@gmail.com>  Tue, 29 May 2018 14:12:15 +0200

swh-scheduler (0.0.27-1~swh1) unstable-swh; urgency=medium

  * v0.0.27
  * scheduler: Deal with priority in tasks
  * scheduler-update: new package python3-swh.scheduler.updater
  * Contains tools in charge of consuming events from arbitrary sources
  * and update the scheduler db

 -- Antoine R. Dumont (@ardumont) <antoine.romain.dumont@gmail.com>  Tue, 29 May 2018 12:27:34 +0200

swh-scheduler (0.0.26-1~swh1) unstable-swh; urgency=medium

  * v0.0.26
  * swh.scheduler: Fix package build
  * swh.scheduler.tests: Test remote scheduler api as well
  * swh.scheduler: Add tests around removing archivable tasks
  * swh.scheduler: Add tests around filtering archivable tasks
  * swh-scheduler-schema: Fix unneeded drop instructions
  * swh.scheduler.cli: Improve docstring
  * swh.scheduler.cli: Permit to specify the backend to use in cli
  * swh.scheduler.api: Bootstrap scheduler's remote api
  * swh.scheduler: Use `get_scheduler` api to instantiate a scheduler
  * swh.scheduler.backend: Fix docstring

 -- Antoine R. Dumont (@ardumont) <antoine.romain.dumont@gmail.com>  Thu, 26 Apr 2018 17:34:07 +0200

swh-scheduler (0.0.25-1~swh1) unstable-swh; urgency=medium

  * v0.0.25
  * swh.scheduler.cli.archive: Index arguments.kwargs as text

 -- Antoine R. Dumont (@ardumont) <antoine.romain.dumont@gmail.com>  Wed, 18 Apr 2018 12:34:43 +0200

swh-scheduler (0.0.24-1~swh1) unstable-swh; urgency=medium

  * v0.0.24
  * data/template: Do not index the arguments field (it's in _source)
  * data/README: Add a small readme to explain es install step
  * swh.scheduler.cli: Add a bulk index flag to separate read from index

 -- Antoine R. Dumont (@ardumont) <antoine.romain.dumont@gmail.com>  Fri, 13 Apr 2018 14:55:32 +0200

swh-scheduler (0.0.23-1~swh1) unstable-swh; urgency=medium

  * swh.scheduler.cli.archive: Delete only completely indexed tasks
  * Prior to this commit, it could happen that we removed tasks even
  * though we did not yet index associated task_run.
  * Related T986

 -- Antoine R. Dumont (@ardumont) <antoine.romain.dumont@gmail.com>  Tue, 10 Apr 2018 17:43:07 +0200

swh-scheduler (0.0.22-1~swh1) unstable-swh; urgency=medium

  * v0.0.22
  * Update to a more recent python3-elasticsearch client

 -- Antoine R. Dumont (@ardumont) <antoine.romain.dumont@gmail.com>  Mon, 09 Apr 2018 16:09:16 +0200

swh-scheduler (0.0.21-1~swh1) unstable-swh; urgency=medium

  * v0.0.21
  * Adapt default configuration
  * Fix typo in configuration variable name

 -- Antoine R. Dumont (@ardumont) <antoine.romain.dumont@gmail.com>  Fri, 30 Mar 2018 15:02:55 +0200

swh-scheduler (0.0.20-1~swh1) unstable-swh; urgency=medium

  * v0.0.20
  * swh.scheduler.cli.archive: Open completed oneshot or disabled
  * recurring tasks archival endpoint
  * swh.core.serializer: Move to msgpack serialization format
  * swh.scheduler.cli: Unify pretty print output
  * sql/data: Add new task type for loading mercurial dump
  * swh.scheduler.cli: Add sample use case for the scheduling cli
  * swh.scheduler.cli: Open policy column to the scheduling cli
  * swh.scheduler.cli: Open the delimiter option as cli argument
  * Fix issue when updating task-type without any retry delay defined
  * swh-scheduler/data: Add new oneshot scheduling load-mercurial task
  * backend: fix default scheduling_db value for consistency
  * backend: doc: fix return value of create_tasks

 -- Antoine R. Dumont (@ardumont) <antoine.romain.dumont@gmail.com>  Fri, 30 Mar 2018 11:44:18 +0200

swh-scheduler (0.0.19-1~swh1) unstable-swh; urgency=medium

  * v0.0.19
  * swh.scheduler.utils: Open utility function to create oneshot task

 -- Antoine R. Dumont (@ardumont) <antoine.romain.dumont@gmail.com>  Wed, 29 Nov 2017 12:51:15 +0100

swh-scheduler (0.0.18-1~swh1) unstable-swh; urgency=medium

  * Release swh.scheduler v0.0.18
  * Celery 4 compatibility

 -- Nicolas Dandrimont <nicolas@dandrimont.eu>  Wed, 08 Nov 2017 17:06:22 +0100

swh-scheduler (0.0.17-1~swh1) unstable-swh; urgency=medium

  * Release swh.scheduler version 0.0.17
  * Update packaging runes

 -- Nicolas Dandrimont <nicolas@dandrimont.eu>  Thu, 12 Oct 2017 18:49:02 +0200

swh-scheduler (0.0.16-1~swh1) unstable-swh; urgency=medium

  * Release swh-scheduler v0.0.16
  * add some tests
  * implement one-shot tasks
  * implement retry on temporary failure

 -- Nicolas Dandrimont <nicolas@dandrimont.eu>  Mon, 07 Aug 2017 18:44:03 +0200

swh-scheduler (0.0.15-1~swh1) unstable-swh; urgency=medium

  * Release swh-scheduler v0.0.15
  * Add some methods to get the length of task queues
  * worker: Show logs on stdout if loglevel = debug

 -- Nicolas Dandrimont <nicolas@dandrimont.eu>  Mon, 19 Jun 2017 19:44:56 +0200

swh-scheduler (0.0.14-1~swh1) unstable-swh; urgency=medium

  * Release swh.scheduler 0.0.14
  * Make the return value of tasks available in the listener

 -- Nicolas Dandrimont <nicolas@dandrimont.eu>  Mon, 12 Jun 2017 17:50:32 +0200

swh-scheduler (0.0.13-1~swh1) unstable-swh; urgency=medium

  * Release swh.scheduler v0.0.13
  * Use systemd for logging rather than PostgreSQL

 -- Nicolas Dandrimont <nicolas@dandrimont.eu>  Fri, 07 Apr 2017 11:57:50 +0200

swh-scheduler (0.0.12-1~swh1) unstable-swh; urgency=medium

  * Release swh.scheduler v0.0.12
  * Only log to database if the configuration is present

 -- Nicolas Dandrimont <nicolas@dandrimont.eu>  Thu, 09 Mar 2017 11:12:45 +0100

swh-scheduler (0.0.11-1~swh1) unstable-swh; urgency=medium

  * Release swh.scheduler v0.0.11
  * add utils.get_task

 -- Nicolas Dandrimont <nicolas@dandrimont.eu>  Tue, 14 Feb 2017 19:49:34 +0100

swh-scheduler (0.0.10-1~swh1) unstable-swh; urgency=medium

  * Release swh.scheduler v0.0.10
  * Allow disabling tasks

 -- Nicolas Dandrimont <nicolas@dandrimont.eu>  Thu, 20 Oct 2016 17:20:17 +0200

swh-scheduler (0.0.9-1~swh1) unstable-swh; urgency=medium

  * Release swh.scheduler v0.0.9
  * Revert management of one shot tasks
  * Add possibility of launching several worker instances

 -- Nicolas Dandrimont <nicolas@dandrimont.eu>  Fri, 02 Sep 2016 17:09:18 +0200

swh-scheduler (0.0.7-1~swh1) unstable-swh; urgency=medium

  * v0.0.7
  * Add oneshot task

 -- Antoine R. Dumont (@ardumont) <antoine.romain.dumont@gmail.com>  Fri, 01 Jul 2016 16:42:45 +0200

swh-scheduler (0.0.6-1~swh1) unstable-swh; urgency=medium

  * Release swh-scheduler v0.0.6
  * More reliability and efficiency when scheduling a lot of tasks

 -- Nicolas Dandrimont <nicolas@dandrimont.eu>  Wed, 24 Feb 2016 18:46:57 +0100

swh-scheduler (0.0.5-1~swh1) unstable-swh; urgency=medium

  * Release swh.scheduler v0.0.5
  * Use copy for task mass-scheduling

 -- Nicolas Dandrimont <nicolas@dandrimont.eu>  Wed, 24 Feb 2016 12:13:38 +0100

swh-scheduler (0.0.4-1~swh1) unstable-swh; urgency=medium

  * Release swh-scheduler v0.0.4
  * general cleanup of the backend
  * use arrow instead of dateutil
  * add new cli program

 -- Nicolas Dandrimont <nicolas@dandrimont.eu>  Tue, 23 Feb 2016 17:46:04 +0100

swh-scheduler (0.0.3-1~swh1) unstable-swh; urgency=medium

  * Release swh.scheduler version 0.0.3
  * Implement the timestamp arguments to the task_run functions
  * Make the celery event listener use a reliable queue

 -- Nicolas Dandrimont <nicolas@dandrimont.eu>  Mon, 22 Feb 2016 15:14:28 +0100

swh-scheduler (0.0.2-1~swh1) unstable-swh; urgency=medium

  * Release swh.scheduler v0.0.2
  * Multiple schema changes
  * Initial releases for the celery job runner and the event listener

 -- Nicolas Dandrimont <nicolas@dandrimont.eu>  Fri, 19 Feb 2016 18:50:47 +0100

swh-scheduler (0.0.1-1~swh1) unstable-swh; urgency=medium

  * Initial release
  * Release swh.scheduler v0.0.1
  * Move swh.core.scheduling and swh.core.worker to swh.scheduler

 -- Nicolas Dandrimont <nicolas@dandrimont.eu>  Mon, 15 Feb 2016 11:07:30 +0100<|MERGE_RESOLUTION|>--- conflicted
+++ resolved
@@ -1,10 +1,3 @@
-<<<<<<< HEAD
-swh-scheduler (1.11.0-1~swh1~bpo10+1) buster-swh; urgency=medium
-
-  * Rebuild for buster-swh
-
- -- Software Heritage autobuilder (on jenkins-debian1) <jenkins@jenkins-debian1.internal.softwareheritage.org>  Fri, 06 Oct 2023 14:28:50 +0000
-=======
 swh-scheduler (1.12.0-2~swh1) unstable-swh; urgency=medium
 
   * Add Build-Dependency on python3-testing.postgresql
@@ -18,7 +11,6 @@
   * Upstream changes:     - version 1.12.0
 
  -- Software Heritage autobuilder (on jenkins-debian1) <jenkins@jenkins-debian1.internal.softwareheritage.org>  Tue, 07 Nov 2023 18:02:32 +0000
->>>>>>> 70687afd
 
 swh-scheduler (1.11.0-1~swh1) unstable-swh; urgency=medium
 
