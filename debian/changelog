<<<<<<< HEAD
swh-scheduler (1.1.0-1~swh1~bpo10+1) buster-swh; urgency=medium

  * Rebuild for buster-swh

 -- Software Heritage autobuilder (on jenkins-debian1) <jenkins@jenkins-debian1.internal.softwareheritage.org>  Tue, 26 Apr 2022 10:39:25 +0000
=======
swh-scheduler (1.1.1-1~swh1) unstable-swh; urgency=medium

  * New upstream release 1.1.1     - (tagged by Valentin Lorentz
    <vlorentz@softwareheritage.org> on 2022-04-28 11:31:00 +0200)
  * Upstream changes:     - v1.1.1     - * cli/utils: Fix parsing of
    empty strings     - * Bump mypy version

 -- Software Heritage autobuilder (on jenkins-debian1) <jenkins@jenkins-debian1.internal.softwareheritage.org>  Thu, 28 Apr 2022 09:36:24 +0000
>>>>>>> f092ed33

swh-scheduler (1.1.0-1~swh1) unstable-swh; urgency=medium

  * New upstream release 1.1.0     - (tagged by Valentin Lorentz
    <vlorentz@softwareheritage.org> on 2022-04-26 12:29:19 +0200)
  * Upstream changes:     - v1.1.0     - * Add 'lister_name' and
    'lister_instance_name' arguments to all tasks created from
    ListedOrigin     - * Make scheduling policy used in
    schedule_recurrent configurable     - * Update a bit the
    documentation for the new origin visit scheduler     - * test/lint
    maitenance

 -- Software Heritage autobuilder (on jenkins-debian1) <jenkins@jenkins-debian1.internal.softwareheritage.org>  Tue, 26 Apr 2022 10:35:51 +0000

swh-scheduler (1.0.0-1~swh1) unstable-swh; urgency=medium

  * New upstream release 1.0.0     - (tagged by David Douard
    <david.douard@sdfa3.org> on 2022-02-24 16:56:30 +0100)
  * Upstream changes:     - v1.0.0

 -- Software Heritage autobuilder (on jenkins-debian1) <jenkins@jenkins-debian1.internal.softwareheritage.org>  Thu, 24 Feb 2022 16:03:55 +0000

swh-scheduler (0.23.0-1~swh1) unstable-swh; urgency=medium

  * New upstream release 0.23.0     - (tagged by Vincent SELLIER
    <vincent.sellier@softwareheritage.org> on 2022-01-06 09:35:24 +0100)
  * Upstream changes:     - v0.23.0     - Changelog:     - * Allow to
    specify the visit grab parameters per visit type and policy     - *
    Pin mypy and drop type annotations which makes mypy unhappy     - *
    Use a temporary table to update scheduler metrics     - * Clean up
    disabled scheduler archival task related services

 -- Software Heritage autobuilder (on jenkins-debian1) <jenkins@jenkins-debian1.internal.softwareheritage.org>  Thu, 06 Jan 2022 08:39:47 +0000

swh-scheduler (0.22.0-1~swh1) unstable-swh; urgency=medium

  * New upstream release 0.22.0     - (tagged by Vincent SELLIER
    <vincent.sellier@softwareheritage.org> on 2021-12-08 09:28:57 +0100)
  * Upstream changes:     - v0.22.0     - changelog:     - Make
    next_visit_queue_position an integer

 -- Software Heritage autobuilder (on jenkins-debian1) <jenkins@jenkins-debian1.internal.softwareheritage.org>  Wed, 08 Dec 2021 09:06:01 +0000

swh-scheduler (0.21.0-1~swh1) unstable-swh; urgency=medium

  * New upstream release 0.21.0     - (tagged by Vincent SELLIER
    <vincent.sellier@softwareheritage.org> on 2021-12-07 08:41:11 +0100)
  * Upstream changes:     - v0.21.0     - Changelog:     - Ensure there
    is no duplicated origins in the insertion batches

 -- Software Heritage autobuilder (on jenkins-debian1) <jenkins@jenkins-debian1.internal.softwareheritage.org>  Tue, 07 Dec 2021 07:45:40 +0000

swh-scheduler (0.20.0-1~swh1) unstable-swh; urgency=medium

  * New upstream release 0.20.0     - (tagged by Antoine R. Dumont
    (@ardumont) <ardumont@softwareheritage.org> on 2021-11-22 16:11:16
    +0100)
  * Upstream changes:     - v0.20.0     - recurrent visits scheduler:
    use policy weights instead of ratios     - recurrent visits
    scheduler: Improve docs rendering     - backend: Fix
    CardinalityViolation in grab_next_visits on duplicate origins

 -- Software Heritage autobuilder (on jenkins-debian1) <jenkins@jenkins-debian1.internal.softwareheritage.org>  Mon, 22 Nov 2021 15:14:56 +0000

swh-scheduler (0.19.0-1~swh1) unstable-swh; urgency=medium

  * New upstream release 0.19.0     - (tagged by Antoine R. Dumont
    (@ardumont) <ardumont@softwareheritage.org> on 2021-10-28 13:10:55
    +0200)
  * Upstream changes:     - v0.19.0     - Add a new cli endpoint to
    schedule recurrent visits in Celery     - grab_next_visits: avoid
    time interval calculations in PostgreSQL     - Restrict the click
    version to avoid conflict version with celery's     - Add docstring
    to runner and listener modules     - Drop deprecated listener module
    - scheduler: Deprecate unused main celery runner

 -- Software Heritage autobuilder (on jenkins-debian1) <jenkins@jenkins-debian1.internal.softwareheritage.org>  Thu, 28 Oct 2021 11:15:10 +0000

swh-scheduler (0.18.2-1~swh1) unstable-swh; urgency=medium

  * New upstream release 0.18.2     - (tagged by Antoine R. Dumont
    (@ardumont) <ardumont@softwareheritage.org> on 2021-10-18 15:11:59
    +0200)
  * Upstream changes:     - v0.18.2     - Use swh_storage fixture for
    cli tests

 -- Software Heritage autobuilder (on jenkins-debian1) <jenkins@jenkins-debian1.internal.softwareheritage.org>  Mon, 18 Oct 2021 13:18:56 +0000

swh-scheduler (0.18.1-1~swh1) unstable-swh; urgency=medium

  * New upstream release 0.18.1     - (tagged by Antoine R. Dumont
    (@ardumont) <ardumont@softwareheritage.org> on 2021-10-15 15:49:35
    +0200)
  * Upstream changes:     - v0.18.1     - Return 0 slot if no more slots
    available in the queues

 -- Software Heritage autobuilder (on jenkins-debian1) <jenkins@jenkins-debian1.internal.softwareheritage.org>  Fri, 15 Oct 2021 13:53:38 +0000

swh-scheduler (0.18.0-1~swh1) unstable-swh; urgency=medium

  * New upstream release 0.18.0     - (tagged by Antoine R. Dumont
    (@ardumont) <ardumont@softwareheritage.org> on 2021-09-02 11:32:59
    +0200)
  * Upstream changes:     - v0.18.0     - Refine scheduling policy for
    origins with no known last update     - Add a swh scheduler origin
    send-to-celery subcommand     - runner: Improve help message on the
    task types flag.     - send-to-celery: Add more options to allow
    scheduling of edge cases     - Add table sampling option to
    grab_next_visits     - journal_client: Only upsert if we have
    something to upsert

 -- Software Heritage autobuilder (on jenkins-debian1) <jenkins@jenkins-debian1.internal.softwareheritage.org>  Thu, 02 Sep 2021 09:35:32 +0000

swh-scheduler (0.17.1-1~swh1) unstable-swh; urgency=medium

  * New upstream release 0.17.1     - (tagged by Antoine R. Dumont
    (@ardumont) <ardumont@softwareheritage.org> on 2021-08-26 10:30:12
    +0200)
  * Upstream changes:     - v0.17.1     - journal_client: Ensure queue
    position does not overflow

 -- Software Heritage autobuilder (on jenkins-debian1) <jenkins@jenkins-debian1.internal.softwareheritage.org>  Thu, 26 Aug 2021 08:41:41 +0000

swh-scheduler (0.17.0-1~swh1) unstable-swh; urgency=medium

  * New upstream release 0.17.0     - (tagged by Antoine R. Dumont
    (@ardumont) <ardumont@softwareheritage.org> on 2021-08-05 15:29:18
    +0200)
  * Upstream changes:     - v0.17.0     - Introduce new scheduling
    policy to grab origins without last update     - journal_client:
    Disable origins when too many visited attempts failed     -
    journal_client: Record last_visited and last_successful in
    origin_visit_stats     - Add a specific cooldown for notfound
    origins     - Add a (longer) specific cooldown for failed origin
    visits     - Make the origin visit scheduling cooldown configurable
    - Various refactoring to simplify the grab next visits logic and
    updates

 -- Software Heritage autobuilder (on jenkins-debian1) <jenkins@jenkins-debian1.internal.softwareheritage.org>  Fri, 06 Aug 2021 09:11:54 +0000

swh-scheduler (0.16.0-1~swh1) unstable-swh; urgency=medium

  * New upstream release 0.16.0     - (tagged by Antoine Lambert
    <anlambert@softwareheritage.org> on 2021-06-22 17:35:55 +0200)
  * Upstream changes:     - version 0.16.0

 -- Software Heritage autobuilder (on jenkins-debian1) <jenkins@jenkins-debian1.internal.softwareheritage.org>  Tue, 22 Jun 2021 15:39:45 +0000

swh-scheduler (0.15.0-1~swh1) unstable-swh; urgency=medium

  * New upstream release 0.15.0     - (tagged by Antoine R. Dumont
    (@ardumont) <ardumont@softwareheritage.org> on 2021-06-10 16:09:06
    +0200)
  * Upstream changes:     - v0.15.0     - separate-runner runner:
    Separate scheduling tasks with and without priority concern     -
    Refactor and extract a get_available_slots utility     - Add typing
    stubs dependencies for mypy>0.900     - pytest_plugin: Explicitly
    set hostname in broker_url for celery TestApp

 -- Software Heritage autobuilder (on jenkins-debian1) <jenkins@jenkins-debian1.internal.softwareheritage.org>  Thu, 10 Jun 2021 14:48:52 +0000

swh-scheduler (0.14.2-1~swh1) unstable-swh; urgency=medium

  * New upstream release 0.14.2     - (tagged by Valentin Lorentz
    <vlorentz@softwareheritage.org> on 2021-05-06 17:09:00 +0200)
  * Upstream changes:     - v0.14.2     - * Fix flaky tests

 -- Software Heritage autobuilder (on jenkins-debian1) <jenkins@jenkins-debian1.internal.softwareheritage.org>  Thu, 06 May 2021 15:13:11 +0000

swh-scheduler (0.14.1-1~swh1) unstable-swh; urgency=medium

  * New upstream release 0.14.1     - (tagged by Antoine R. Dumont
    (@ardumont) <ardumont@softwareheritage.org> on 2021-05-06 16:00:07
    +0200)
  * Upstream changes:     - v0.14.1     - Use swh.core 0.14

 -- Software Heritage autobuilder (on jenkins-debian1) <jenkins@jenkins-debian1.internal.softwareheritage.org>  Thu, 06 May 2021 14:17:39 +0000

swh-scheduler (0.13.0-1~swh1) unstable-swh; urgency=medium

  * New upstream release 0.13.0     - (tagged by Antoine R. Dumont
    (@ardumont) <ardumont@softwareheritage.org> on 2021-04-20 11:46:51
    +0200)
  * Upstream changes:     - v0.13.0     - scheduler: Clean up
    priority/ratio task dead code     - Parse task_ids before calling
    set_status_tasks.     - tests: Complete checks on message with
    priority consumption

 -- Software Heritage autobuilder (on jenkins-debian1) <jenkins@jenkins-debian1.internal.softwareheritage.org>  Tue, 20 Apr 2021 09:51:00 +0000

swh-scheduler (0.12.0-1~swh1) unstable-swh; urgency=medium

  * New upstream release 0.12.0     - (tagged by Antoine R. Dumont
    (@ardumont) <ardumont@softwareheritage.org> on 2021-04-15 13:31:30
    +0200)
  * Upstream changes:     - v0.12.0     - Route priority tasks to
    dedicated save code now queues     - Fix various Sphinx warnings

 -- Software Heritage autobuilder (on jenkins-debian1) <jenkins@jenkins-debian1.internal.softwareheritage.org>  Thu, 15 Apr 2021 11:36:13 +0000

swh-scheduler (0.11.0-1~swh1) unstable-swh; urgency=medium

  * New upstream release 0.11.0     - (tagged by Antoine R. Dumont
    (@ardumont) <ardumont@softwareheritage.org> on 2021-04-14 18:15:53
    +0200)
  * Upstream changes:     - v0.11.0     - separate-queues backend: Open
    endpoints to peek/grab tasks with any priority     - Make
    origin_visit_stats_get return results from all pages     - journal
    client: Filter out status messages without type     - Simplify
    max_date()     - journal_client: Fix date computations for
    (un)eventful visits     - journal_client: Deal with failed status
    message

 -- Software Heritage autobuilder (on jenkins-debian1) <jenkins@jenkins-debian1.internal.softwareheritage.org>  Wed, 14 Apr 2021 16:19:31 +0000

swh-scheduler (0.10.0-1~swh1) unstable-swh; urgency=medium

  * New upstream release 0.10.0     - (tagged by Nicolas Dandrimont
    <nicolas@dandrimont.eu> on 2021-02-03 22:53:20 +0100)
  * Upstream changes:     - Release swh.scheduler 0.10.0     - Eagerly
    acknowledge celery tasks     - Loads of simulator improvements     -
    grab_next_visits:     - clean up query building     - account for
    schedule time to avoid rescheduling visits too fast     - allow
    overriding the scheduling timestamp for the simulator

 -- Software Heritage autobuilder (on jenkins-debian1) <jenkins@jenkins-debian1.internal.softwareheritage.org>  Wed, 03 Feb 2021 22:10:13 +0000

swh-scheduler (0.9.2-1~swh1) unstable-swh; urgency=medium

  * New upstream release 0.9.2     - (tagged by Antoine Lambert
    <antoine.lambert@inria.fr> on 2021-01-25 16:27:41 +0100)
  * Upstream changes:     - version 0.9.2

 -- Software Heritage autobuilder (on jenkins-debian1) <jenkins@jenkins-debian1.internal.softwareheritage.org>  Mon, 25 Jan 2021 15:31:21 +0000

swh-scheduler (0.9.1-1~swh1) unstable-swh; urgency=medium

  * New upstream release 0.9.1     - (tagged by Vincent SELLIER
    <vincent.sellier@softwareheritage.org> on 2021-01-21 19:20:33 +0100)
  * Upstream changes:     - v0.9.1     - * Solve uneventful/eventful
    with unordered messages with snapshots     - * Do not consider
    duplicated messages as uneventful event     - * Reorganize
    grab_next_visits tests to better check sorting behavior

 -- Software Heritage autobuilder (on jenkins-debian1) <jenkins@jenkins-debian1.internal.softwareheritage.org>  Thu, 21 Jan 2021 18:28:00 +0000

swh-scheduler (0.9.0-1~swh2) unstable-swh; urgency=medium

  * Bump new release to unstuck packaging

 -- Antoine R. Dumont (@ardumont) <ardumont@softwareheritage.org>  Thu, 21 Jan 2021 13:20:14 +0000

swh-scheduler (0.9.0-1~swh1) unstable-swh; urgency=medium

  * New upstream release 0.9.0     - (tagged by Antoine R. Dumont
    (@ardumont) <ardumont@softwareheritage.org> on 2021-01-21 11:54:47
    +0100)
  * Upstream changes:     - v0.9.0     - Populate origin_visit_stats
    table out of the origin_visit_status topic     - Introduce a
    scheduler policy simulator (old task-based scheduler, ...)     -
    Implement basic aggregated metrics on listed origins     -
    scheduler.cli.journal: Add `swh scheduler journal-client` cli     -
    Filter origins by visit type when scheduling the next visits     -
    Introduce a `swh scheduler origin schedule-next` cli     - Introduce
    a `swh scheduler origin grab-next` cli     - Add an new origin visit
    stats model object and related backend api     - Implement a basic
    endpoint for getting the next origins to visit     - doc: Add a cli
    section to the doc

 -- Software Heritage autobuilder (on jenkins-debian1) <jenkins@jenkins-debian1.internal.softwareheritage.org>  Thu, 21 Jan 2021 11:00:29 +0000

swh-scheduler (0.8.2-1~swh2) unstable-swh; urgency=medium

  * Bump dependency

 -- Antoine R. Dumont (@ardumont) <ardumont@softwareheritage.org>  Tue, 08 Dec 2020 09:29:26 +0000

swh-scheduler (0.8.2-1~swh1) unstable-swh; urgency=medium

  * New upstream release 0.8.2     - (tagged by Antoine R. Dumont
    (@ardumont) <ardumont@softwareheritage.org> on 2020-12-07 09:52:28
    +0100)
  * Upstream changes:     - v0.8.2     - requirement: Adapt celery
    requirements     - Replace usage of arrow datetime objects in favor
    of pure datetime ones     - Stop using the deprecated configuration
    scheme     - cli.task_type: All task_type clis without a scheduler
    should raise

 -- Software Heritage autobuilder (on jenkins-debian1) <jenkins@jenkins-debian1.internal.softwareheritage.org>  Mon, 07 Dec 2020 08:55:39 +0000

swh-scheduler (0.8.1-1~swh1) unstable-swh; urgency=medium

  * New upstream release 0.8.1     - (tagged by Antoine R. Dumont
    (@ardumont) <ardumont@softwareheritage.org> on 2020-11-24 14:13:36
    +0100)
  * Upstream changes:     - v0.8.1     - conftest: Reference
    swh.core.db.pytest_plugin

 -- Software Heritage autobuilder (on jenkins-debian1) <jenkins@jenkins-debian1.internal.softwareheritage.org>  Tue, 24 Nov 2020 13:16:08 +0000

swh-scheduler (0.8.0-1~swh1) unstable-swh; urgency=medium

  * New upstream release 0.8.0     - (tagged by Antoine R. Dumont
    (@ardumont) <ardumont@softwareheritage.org> on 2020-11-23 13:42:05
    +0100)
  * Upstream changes:     - v0.8.0     - requirements-test.txt: Drop no
    longer needed pytest-postgresql requirement     -
    scheduler.pytest_plugin: Make scheduler tests faster

 -- Software Heritage autobuilder (on jenkins-debian1) <jenkins@jenkins-debian1.internal.softwareheritage.org>  Mon, 23 Nov 2020 12:44:40 +0000

swh-scheduler (0.7.0-1~swh1) unstable-swh; urgency=medium

  * New upstream release 0.7.0     - (tagged by Antoine R. Dumont
    (@ardumont) <ardumont@softwareheritage.org> on 2020-10-19 09:30:36
    +0200)
  * Upstream changes:     - v0.7.0     - scheduler: Type and unify
    get_scheduler factory with other factories     - pytest_plugin:
    Explicitly name the scheduler test db differently     -
    test_server: Simplify exception manipulations     - tox.ini: pin
    black to the pre-commit version (19.10b0) to avoid flip-flops

 -- Software Heritage autobuilder (on jenkins-debian1) <jenkins@jenkins-debian1.internal.softwareheritage.org>  Mon, 19 Oct 2020 07:33:54 +0000

swh-scheduler (0.6.0-1~swh1) unstable-swh; urgency=medium

  * New upstream release 0.6.0     - (tagged by David Douard
    <david.douard@sdfa3.org> on 2020-09-25 12:03:33 +0200)
  * Upstream changes:     - v0.6.0

 -- Software Heritage autobuilder (on jenkins-debian1) <jenkins@jenkins-debian1.internal.softwareheritage.org>  Fri, 25 Sep 2020 10:06:32 +0000

swh-scheduler (0.5.3-1~swh1) unstable-swh; urgency=medium

  * New upstream release 0.5.3     - (tagged by Nicolas Dandrimont
    <nicolas@dandrimont.eu> on 2020-09-24 17:49:27 +0200)
  * Upstream changes:     - Release swh.scheduler v0.5.3     - Improve
    swh cli startup time     - Add isort and update flake8     - Improve
    pytest execution time     - Support recent kombu versions

 -- Software Heritage autobuilder (on jenkins-debian1) <jenkins@jenkins-debian1.internal.softwareheritage.org>  Thu, 24 Sep 2020 15:53:25 +0000

swh-scheduler (0.5.2-1~swh1) unstable-swh; urgency=medium

  * New upstream release 0.5.2     - (tagged by Antoine R. Dumont
    (@ardumont) <ardumont@softwareheritage.org> on 2020-07-10 13:01:48
    +0200)
  * Upstream changes:     - v0.5.2     - Do no expose pytest-plugin
    through setuptools, let modules require it when needed

 -- Software Heritage autobuilder (on jenkins-debian1) <jenkins@jenkins-debian1.internal.softwareheritage.org>  Fri, 10 Jul 2020 11:08:30 +0000

swh-scheduler (0.5.1-1~swh1) unstable-swh; urgency=medium

  * New upstream release 0.5.1     - (tagged by Nicolas Dandrimont
    <nicolas@dandrimont.eu> on 2020-07-09 10:18:03 +0200)
  * Upstream changes:     - Release swh.scheduler 0.5.1     - Drop
    dependency on future (not needed anymore)

 -- Software Heritage autobuilder (on jenkins-debian1) <jenkins@jenkins-debian1.internal.softwareheritage.org>  Thu, 09 Jul 2020 09:51:38 +0000

swh-scheduler (0.5.0-1~swh1) unstable-swh; urgency=medium

  * New upstream release 0.5.0     - (tagged by Nicolas Dandrimont
    <nicolas@dandrimont.eu> on 2020-07-09 10:16:57 +0200)
  * Upstream changes:     - Release swh.scheduler v0.5.0     - Move
    celery fixtures to the pytest plugin

 -- Software Heritage autobuilder (on jenkins-debian1) <jenkins@jenkins-debian1.internal.softwareheritage.org>  Thu, 09 Jul 2020 08:20:42 +0000

swh-scheduler (0.4.0-1~swh1) unstable-swh; urgency=medium

  * New upstream release 0.4.0     - (tagged by Nicolas Dandrimont
    <nicolas@dandrimont.eu> on 2020-07-06 16:47:28 +0200)
  * Upstream changes:     - Release swh.scheduler 0.4.0     - Extract
    pytest fixtures to a pytest plugin

 -- Software Heritage autobuilder (on jenkins-debian1) <jenkins@jenkins-debian1.internal.softwareheritage.org>  Mon, 06 Jul 2020 14:52:42 +0000

swh-scheduler (0.3.0-1~swh1) unstable-swh; urgency=medium

  * New upstream release 0.3.0     - (tagged by Nicolas Dandrimont
    <nicolas@dandrimont.eu> on 2020-07-06 12:18:28 +0200)
  * Upstream changes:     - Release swh.scheduler 0.3.0     - Add
    get_listed_origins endpoint

 -- Software Heritage autobuilder (on jenkins-debian1) <jenkins@jenkins-debian1.internal.softwareheritage.org>  Mon, 06 Jul 2020 10:23:31 +0000

swh-scheduler (0.2.2-1~swh1) unstable-swh; urgency=medium

  * New upstream release 0.2.2     - (tagged by Nicolas Dandrimont
    <nicolas@dandrimont.eu> on 2020-06-22 14:03:34 +0200)
  * Upstream changes:     - Release swh.scheduler 0.2.2     - Re-
    introduce root endpoint for the RPC server

 -- Software Heritage autobuilder (on jenkins-debian1) <jenkins@jenkins-debian1.internal.softwareheritage.org>  Mon, 22 Jun 2020 12:07:05 +0000

swh-scheduler (0.2.1-1~swh1) unstable-swh; urgency=medium

  [ Nicolas Dandrimont ]
  * Force celery >= 4.3

  [ Software Heritage autobuilder (on jenkins-debian1) ]
  * New upstream release 0.2.1     - (tagged by Nicolas Dandrimont
    <nicolas@dandrimont.eu> on 2020-06-22 12:09:32 +0200)
  * Upstream changes:     - Release swh.scheduler 0.2.1     - Bump
    celery requirement to 4.3+

 -- Software Heritage autobuilder (on jenkins-debian1) <jenkins@jenkins-debian1.internal.softwareheritage.org>  Mon, 22 Jun 2020 10:12:50 +0000

swh-scheduler (0.2.0-1~swh1) unstable-swh; urgency=medium

  [ Nicolas Dandrimont ]
  * Switch from vcversioner to setuptools-scm
  * wrap-and-sort

  [ Software Heritage autobuilder (on jenkins-debian1) ]
  * New upstream release 0.2.0     - (tagged by Nicolas Dandrimont
    <nicolas@dandrimont.eu> on 2020-06-22 10:33:11 +0200)
  * Upstream changes:     - Release swh.scheduler 0.2.0     - Implement
    storage of lister and listed origin information     - Add swh
    scheduler celery-monitor command     - Overhaul RPC to use automatic
    generation

 -- Software Heritage autobuilder (on jenkins-debian1) <jenkins@jenkins-debian1.internal.softwareheritage.org>  Mon, 22 Jun 2020 08:36:49 +0000

swh-scheduler (0.1.1-1~swh1) unstable-swh; urgency=medium

  * New upstream release 0.1.1     - (tagged by Nicolas Dandrimont
    <nicolas@dandrimont.eu> on 2020-06-03 11:34:19 +0200)
  * Upstream changes:     - Release swh.scheduler v0.1.1     - Add
    missing dependency on future for celery 4.4.4

 -- Software Heritage autobuilder (on jenkins-debian1) <jenkins@jenkins-debian1.internal.softwareheritage.org>  Wed, 03 Jun 2020 09:39:25 +0000

swh-scheduler (0.1.0-1~swh1) unstable-swh; urgency=medium

  * New upstream release 0.1.0     - (tagged by Nicolas Dandrimont
    <nicolas@dandrimont.eu> on 2020-05-19 11:48:34 +0200)
  * Upstream changes:     - Release swh.scheduler v0.1.0     - Blacken
    source code     - Disable azure http logspam     - Only schedule
    tasks when the buffer is somewhat empty

 -- Software Heritage autobuilder (on jenkins-debian1) <jenkins@jenkins-debian1.internal.softwareheritage.org>  Tue, 19 May 2020 09:52:31 +0000

swh-scheduler (0.0.72-1~swh1) unstable-swh; urgency=medium

  * New upstream release 0.0.72     - (tagged by Nicolas Dandrimont
    <nicolas@dandrimont.eu> on 2020-03-23 13:07:38 +0100)
  * Upstream changes:     - Release swh.scheduler v0.0.72     - Update
    instantiation of storage in tests     - ensure that create_task_type
    is idempotent     - introduce new listener based on pika

 -- Software Heritage autobuilder (on jenkins-debian1) <jenkins@jenkins-debian1.internal.softwareheritage.org>  Mon, 23 Mar 2020 12:12:00 +0000

swh-scheduler (0.0.71-1~swh1) unstable-swh; urgency=medium

  * New upstream release 0.0.71     - (tagged by Antoine R. Dumont
    (@ardumont) <antoine.romain.dumont@gmail.com> on 2020-01-23 14:24:56
    +0100)
  * Upstream changes:     - v0.0.71     - sentry: Fix initialization
    init_sentry call

 -- Software Heritage autobuilder (on jenkins-debian1) <jenkins@jenkins-debian1.internal.softwareheritage.org>  Thu, 23 Jan 2020 13:29:33 +0000

swh-scheduler (0.0.70-1~swh1) unstable-swh; urgency=medium

  * New upstream release 0.0.70     - (tagged by Antoine R. Dumont
    (@ardumont) <antoine.romain.dumont@gmail.com> on 2020-01-23 13:43:35
    +0100)
  * Upstream changes:     - v0.0.70     - Use swh.core.sentry instead of
    calling sentry_sdk.init directly     - backend_es: Fix configuration
    mapping

 -- Software Heritage autobuilder (on jenkins-debian1) <jenkins@jenkins-debian1.internal.softwareheritage.org>  Thu, 23 Jan 2020 12:47:43 +0000

swh-scheduler (0.0.69-1~swh1) unstable-swh; urgency=medium

  * New upstream release 0.0.69     - (tagged by Antoine R. Dumont
    (@ardumont) <antoine.romain.dumont@gmail.com> on 2019-12-17 16:00:24
    +0100)
  * Upstream changes:     - v0.0.69     - Fix scheduler's archive task
    cli     - Make the filter task endpoint a paginated endpoint     -
    Add coverage on the archive task cli

 -- Software Heritage autobuilder (on jenkins-debian1) <jenkins@jenkins-debian1.internal.softwareheritage.org>  Tue, 17 Dec 2019 15:04:48 +0000

swh-scheduler (0.0.68-1~swh1) unstable-swh; urgency=medium

  * New upstream release 0.0.68     - (tagged by Antoine R. Dumont
    (@ardumont) <antoine.romain.dumont@gmail.com> on 2019-12-17 15:28:13
    +0100)
  * Upstream changes:     - v0.0.68     - Fix scheduler's archive task
    cli     - Make the filter task endpoint a paginated endpoint     -
    Add coverage on the archive task cli

 -- Software Heritage autobuilder (on jenkins-debian1) <jenkins@jenkins-debian1.internal.softwareheritage.org>  Tue, 17 Dec 2019 14:33:33 +0000

swh-scheduler (0.0.67-1~swh1) unstable-swh; urgency=medium

  * New upstream release 0.0.67     - (tagged by Antoine R. Dumont
    (@ardumont) <antoine.romain.dumont@gmail.com> on 2019-12-17 14:33:36
    +0100)
  * Upstream changes:     - v0.0.67     - Fix scheduler's archive task
    cli     - Make the filter task endpoint a paginated endpoint     -
    Add coverage on the archive task cli

 -- Software Heritage autobuilder (on jenkins-debian1) <jenkins@jenkins-debian1.internal.softwareheritage.org>  Tue, 17 Dec 2019 13:38:03 +0000

swh-scheduler (0.0.66-1~swh1) unstable-swh; urgency=medium

  * New upstream release 0.0.66     - (tagged by Nicolas Dandrimont
    <nicolas@dandrimont.eu> on 2019-12-17 12:04:20 +0100)
  * Upstream changes:     - Release swh.scheduler v0.0.66     -
    initialize sentry on celery worker startup     - improve task
    archival endpoints in backend api

 -- Software Heritage autobuilder (on jenkins-debian1) <jenkins@jenkins-debian1.internal.softwareheritage.org>  Tue, 17 Dec 2019 11:08:25 +0000

swh-scheduler (0.0.65-1~swh2) unstable-swh; urgency=medium

  * Add pytest-mock build-dependency.

 -- Nicolas Dandrimont <olasd@debian.org>  Fri, 13 Dec 2019 11:57:41 +0100

swh-scheduler (0.0.65-1~swh1) unstable-swh; urgency=medium

  * New upstream release 0.0.65     - (tagged by Nicolas Dandrimont
    <nicolas@dandrimont.eu> on 2019-12-13 11:45:55 +0100)
  * Upstream changes:     - Release swh.scheduler v0.0.65     - Drop the
    scheduler updater     - Add a statsd probe for task execution
    timestamps     - Add listener and runner statsd probes     - CLI
    updates     - Python packaging housekeeping

 -- Software Heritage autobuilder (on jenkins-debian1) <jenkins@jenkins-debian1.internal.softwareheritage.org>  Fri, 13 Dec 2019 10:54:31 +0000

swh-scheduler (0.0.64-1~swh1) unstable-swh; urgency=medium

  * New upstream release 0.0.64     - (tagged by Antoine R. Dumont
    (@ardumont) <antoine.romain.dumont@gmail.com> on 2019-11-20 14:26:00
    +0100)
  * Upstream changes:     - v0.0.64     - req-swh*: Remove old package
    loader backend names

 -- Software Heritage autobuilder (on jenkins-debian1) <jenkins@jenkins-debian1.internal.softwareheritage.org>  Wed, 20 Nov 2019 13:29:37 +0000

swh-scheduler (0.0.63-1~swh2) unstable-swh; urgency=medium

  * Update build dependency

 -- Antoine R. Dumont (@ardumont) <antoine.romain.dumont@gmail.com>  Tue, 19 Nov 2019 17:07:40 +0100

swh-scheduler (0.0.63-1~swh1) unstable-swh; urgency=medium

  * New upstream release 0.0.63     - (tagged by Antoine R. Dumont
    (@ardumont) <antoine.romain.dumont@gmail.com> on 2019-11-19 14:09:12
    +0100)
  * Upstream changes:     - v0.0.63     - swh.scheduler.cli: Add `swh
    scheduler task-type register` cli     - Use the shared_task
    decorator instead of binding to a specific celery app     -
    celery/tests: mostly revert e770eb30 to fix celery app
    initialization in tests

 -- Software Heritage autobuilder (on jenkins-debian1) <jenkins@jenkins-debian1.internal.softwareheritage.org>  Tue, 19 Nov 2019 13:14:59 +0000

swh-scheduler (0.0.62-1~swh1) unstable-swh; urgency=medium

  * New upstream release 0.0.62     - (tagged by Antoine R. Dumont
    (@ardumont) <antoine.romain.dumont@gmail.com> on 2019-10-18 13:39:27
    +0200)
  * Upstream changes:     - v0.0.62     - celery_backend.config: Make
    JournalHandler import optional     - tests: rewrite tests using
    pytest fixtures

 -- Software Heritage autobuilder (on jenkins-debian1) <jenkins@jenkins-debian1.internal.softwareheritage.org>  Fri, 18 Oct 2019 11:46:26 +0000

swh-scheduler (0.0.61-1~swh1) unstable-swh; urgency=medium

  * New upstream release 0.0.61     - (tagged by Nicolas Dandrimont
    <nicolas@dandrimont.eu> on 2019-10-07 16:33:17 +0200)
  * Upstream changes:     - Release swh.scheduler v0.0.61     - Remove
    bogus dict.get(default=) statement

 -- Software Heritage autobuilder (on jenkins-debian1) <jenkins@jenkins-debian1.internal.softwareheritage.org>  Mon, 07 Oct 2019 14:37:37 +0000

swh-scheduler (0.0.60-1~swh2) unstable-swh; urgency=medium

  * Force postgresql executable to a pg_ctl that exists when running tests.

 -- Nicolas Dandrimont <olasd@debian.org>  Tue, 01 Oct 2019 18:14:39 +0200

swh-scheduler (0.0.60-1~swh1) unstable-swh; urgency=medium

  * New upstream release 0.0.60     - (tagged by Stefano Zacchiroli
    <zack@upsilon.cc> on 2019-10-01 13:13:13 +0200)
  * Upstream changes:     - v0.0.60     - * tox: anticipate mypy run to
    just after flake8     - * init.py: switch to documented way of
    extending path     - * tox.ini: add mypy section     - * typing:
    minimal changes to make a no-op mypy run pass     - * fix typo in
    docstring and sample file name     - * admin CLI: drop obsolete
    backward compatibility aliases     - * click "required" param wants
    bool, not int

 -- Software Heritage autobuilder (on jenkins-debian1) <jenkins@jenkins-debian1.internal.softwareheritage.org>  Tue, 01 Oct 2019 11:22:43 +0000

swh-scheduler (0.0.59-1~swh1) unstable-swh; urgency=medium

  * New upstream release 0.0.59     - (tagged by David Douard
    <david.douard@sdfa3.org> on 2019-09-04 16:08:27 +0200)
  * Upstream changes:     - v0.0.59

 -- Software Heritage autobuilder (on jenkins-debian1) <jenkins@jenkins-debian1.internal.softwareheritage.org>  Wed, 04 Sep 2019 14:11:48 +0000

swh-scheduler (0.0.58-1~swh1) unstable-swh; urgency=medium

  * New upstream release 0.0.58     - (tagged by Antoine R. Dumont
    (@ardumont) <antoine.romain.dumont@gmail.com> on 2019-09-03 10:19:34
    +0200)
  * Upstream changes:     - v0.0.58     - celery: auto add tasks
    declared in the swh.workers entry point in task_modules     -
    api/client: use RPCClient instead of deprecated SWHRemoteAPI     -
    Make schedule_origins use origin urls instead of ids in task
    arguments.     - docs: add code of conduct document     - docs: very
    beginning of a practical documentation on the scheduler     -
    config: Add a pre-commit config file     - data: Insert new cgit
    instance lister task     - data: Insert load-tar task-type

 -- Software Heritage autobuilder (on jenkins-debian1) <jenkins@jenkins-debian1.internal.softwareheritage.org>  Tue, 03 Sep 2019 08:28:19 +0000

swh-scheduler (0.0.57-1~swh1) unstable-swh; urgency=medium

  * New upstream release 0.0.57     - (tagged by David Douard
    <david.douard@sdfa3.org> on 2019-06-26 14:56:32 +0200)
  * Upstream changes:     - v0.0.57

 -- Software Heritage autobuilder (on jenkins-debian1) <jenkins@jenkins-debian1.internal.softwareheritage.org>  Wed, 26 Jun 2019 13:05:20 +0000

swh-scheduler (0.0.56-1~swh1) unstable-swh; urgency=medium

  * New upstream release 0.0.56     - (tagged by Nicolas Dandrimont
    <nicolas@dandrimont.eu> on 2019-05-07 18:16:20 +0200)
  * Upstream changes:     - listener: Release the db object after using
    it     - This is the contract that get_db/put_db is supposed to
    conform to.

 -- Software Heritage autobuilder (on jenkins-debian1) <jenkins@jenkins-debian1.internal.softwareheritage.org>  Tue, 14 May 2019 12:40:09 +0000

swh-scheduler (0.0.55-1~swh1) unstable-swh; urgency=medium

  * New upstream release 0.0.55     - (tagged by Antoine Lambert
    <antoine.lambert@inria.fr> on 2019-05-06 11:47:43 +0200)
  * Upstream changes:     - version 0.0.55

 -- Software Heritage autobuilder (on jenkins-debian1) <jenkins@jenkins-debian1.internal.softwareheritage.org>  Mon, 06 May 2019 09:54:51 +0000

swh-scheduler (0.0.54-1~swh1) unstable-swh; urgency=medium

  * New upstream release 0.0.54     - (tagged by Antoine R. Dumont
    (@ardumont) <antoine.romain.dumont@gmail.com> on 2019-04-11 11:33:40
    +0200)
  * Upstream changes:     - v0.0.54     - cli_utils: Use yaml.safe_load
    instead of yaml.load     - Fix support of latest versions of swh-
    core and psycopg2     - sql/data: Add npm related task types

 -- Software Heritage autobuilder (on jenkins-debian1) <jenkins@jenkins-debian1.internal.softwareheritage.org>  Thu, 11 Apr 2019 09:40:14 +0000

swh-scheduler (0.0.53-1~swh1) unstable-swh; urgency=medium

  * New upstream release 0.0.53     - (tagged by Antoine Lambert
    <antoine.lambert@inria.fr> on 2019-04-04 16:45:56 +0200)
  * Upstream changes:     - version 0.0.53

 -- Software Heritage autobuilder (on jenkins-debian1) <jenkins@jenkins-debian1.internal.softwareheritage.org>  Thu, 04 Apr 2019 14:55:20 +0000

swh-scheduler (0.0.52-1~swh1) unstable-swh; urgency=medium

  * New upstream release 0.0.52     - (tagged by Nicolas Dandrimont
    <nicolas@dandrimont.eu> on 2019-04-03 10:54:06 +0200)
  * Upstream changes:     - Release swh.scheduler v0.0.52     - Move to
    result_serializer = json to work around celery 4.3 bug     - Fix db
    initialization

 -- Software Heritage autobuilder (on jenkins-debian1) <jenkins@jenkins-debian1.internal.softwareheritage.org>  Wed, 03 Apr 2019 08:59:00 +0000

swh-scheduler (0.0.51-1~swh1) unstable-swh; urgency=medium

  * New upstream release 0.0.51     - (tagged by Antoine R. Dumont
    (@ardumont) <antoine.romain.dumont@gmail.com> on 2019-03-22 12:09:22
    +0100)
  * Upstream changes:     - v0.0.51     - requirements.txt: Remove kombu
    dependency

 -- Software Heritage autobuilder (on jenkins-debian1) <jenkins@jenkins-debian1.internal.softwareheritage.org>  Fri, 22 Mar 2019 11:16:06 +0000

swh-scheduler (0.0.50-1~swh2) unstable-swh; urgency=medium

  * Update build- and runtime dependencies

 -- Nicolas Dandrimont <olasd@debian.org>  Fri, 15 Mar 2019 18:24:11 +0100

swh-scheduler (0.0.50-1~swh1) unstable-swh; urgency=medium

  * New upstream release 0.0.50     - (tagged by Nicolas Dandrimont
    <nicolas@dandrimont.eu> on 2019-03-15 18:07:24 +0100)
  * Upstream changes:     - Release swh.scheduler v0.0.50     - Add an
    explicit log target for stdout and/or journald     - Avoid useless
    log lines     - Improve test coverage     - Add support for non-
    string options in the CLI

 -- Software Heritage autobuilder (on jenkins-debian1) <jenkins@jenkins-debian1.internal.softwareheritage.org>  Fri, 15 Mar 2019 17:16:03 +0000

swh-scheduler (0.0.49-1~swh2) unstable-swh; urgency=medium

  * Export LC_ALL=C.UTF-8

 -- Nicolas Dandrimont <olasd@softwareheritage.org>  Thu, 14 Mar 2019 13:42:24 +0100

swh-scheduler (0.0.49-1~swh1) unstable-swh; urgency=medium

  * New upstream release 0.0.49     - (tagged by Nicolas Dandrimont
    <nicolas@dandrimont.eu> on 2019-03-03 08:48:04 +0100)
  * Upstream changes:     - Release swh.scheduler v0.0.49     - various
    fixes around celery behavior     - move wsgi endpoint to a separate
    module     - add tests for the CLI

 -- Software Heritage autobuilder (on jenkins-debian1) <jenkins@jenkins-debian1.internal.softwareheritage.org>  Sun, 03 Mar 2019 07:55:41 +0000

swh-scheduler (0.0.48-1~swh1) unstable-swh; urgency=medium

  * New upstream release 0.0.48     - (tagged by Antoine R. Dumont
    (@ardumont) <antoine.romain.dumont@gmail.com> on 2019-02-22 16:11:51
    +0100)
  * Upstream changes:     - v0.0.48     - Fix comment on main scheduler
    schema

 -- Software Heritage autobuilder (on jenkins-debian1) <jenkins@jenkins-debian1.internal.softwareheritage.org>  Fri, 22 Feb 2019 15:17:20 +0000

swh-scheduler (0.0.47-1~swh2) unstable-swh; urgency=low

  * Upstream release to fix build dependencies issue

 -- Antoine Romain Dumont (@ardumont) <antoine.romain.dumont@gmail.com>  Thu, 21 Feb 2019 15:41:24 +0100

swh-scheduler (0.0.47-1~swh1) unstable-swh; urgency=medium

  * New upstream release 0.0.47     - (tagged by Valentin Lorentz
    <vlorentz@softwareheritage.org> on 2019-02-20 16:53:20 +0100)
  * Upstream changes:     - Fix crash of SchedulerBackend.search_tasks
    when no argument is given.

 -- Software Heritage autobuilder (on jenkins-debian1) <jenkins@jenkins-debian1.internal.softwareheritage.org>  Thu, 21 Feb 2019 09:13:07 +0000

swh-scheduler (0.0.46-1~swh1) unstable-swh; urgency=medium

  * New upstream release 0.0.46     - (tagged by Antoine R. Dumont
    (@ardumont) <antoine.romain.dumont@gmail.com> on 2019-02-15 15:05:47
    +0100)
  * Upstream changes:     - v0.0.46     - scheduler.task: Remove no
    longer used Task class

 -- Software Heritage autobuilder (on jenkins-debian1) <jenkins@jenkins-debian1.internal.softwareheritage.org>  Fri, 15 Feb 2019 14:15:26 +0000

swh-scheduler (0.0.45-1~swh1) unstable-swh; urgency=medium

  * New upstream release 0.0.45     - (tagged by Antoine R. Dumont
    (@ardumont) <antoine.romain.dumont@gmail.com> on 2019-02-15 10:43:07
    +0100)
  * Upstream changes:     - v0.0.45     - celery_backend/config: Fix
    loglevel for amqp module

 -- Software Heritage autobuilder (on jenkins-debian1) <jenkins@jenkins-debian1.internal.softwareheritage.org>  Fri, 15 Feb 2019 09:48:25 +0000

swh-scheduler (0.0.44-1~swh1) unstable-swh; urgency=medium

  * New upstream release 0.0.44     - (tagged by Antoine R. Dumont
    (@ardumont) <antoine.romain.dumont@gmail.com> on 2019-02-13 16:29:05
    +0100)
  * Upstream changes:     - v0.0.44     - swh-scheduler-api: Fix
    configuration read too many times

 -- Software Heritage autobuilder (on jenkins-debian1) <jenkins@jenkins-debian1.internal.softwareheritage.org>  Wed, 13 Feb 2019 15:34:34 +0000

swh-scheduler (0.0.43-1~swh1) unstable-swh; urgency=medium

  * New upstream release 0.0.43     - (tagged by David Douard
    <david.douard@sdfa3.org> on 2019-02-13 15:27:27 +0100)
  * Upstream changes:     - v0.0.43

 -- Software Heritage autobuilder (on jenkins-debian1) <jenkins@jenkins-debian1.internal.softwareheritage.org>  Wed, 13 Feb 2019 14:46:59 +0000

swh-scheduler (0.0.42-1~swh1) unstable-swh; urgency=medium

  * New upstream release 0.0.42     - (tagged by Antoine R. Dumont
    (@ardumont) <antoine.romain.dumont@gmail.com> on 2019-02-11 14:28:10
    +0100)
  * Upstream changes:     - v0.0.42     - Fix dependency requirements
    for hypothesis

 -- Software Heritage autobuilder (on jenkins-debian1) <jenkins@jenkins-debian1.internal.softwareheritage.org>  Mon, 11 Feb 2019 13:33:48 +0000

swh-scheduler (0.0.41-1~swh1) unstable-swh; urgency=medium

  * New upstream release 0.0.41     - (tagged by David Douard
    <david.douard@sdfa3.org> on 2019-02-06 15:25:56 +0100)
  * Upstream changes:     - v0.0.41

 -- Software Heritage autobuilder (on jenkins-debian1) <jenkins@jenkins-debian1.internal.softwareheritage.org>  Wed, 06 Feb 2019 15:33:04 +0000

swh-scheduler (0.0.40-1~swh1) unstable-swh; urgency=medium

  * New upstream release 0.0.40     - (tagged by Antoine R. Dumont
    (@ardumont) <antoine.romain.dumont@gmail.com> on 2019-01-28 16:24:04
    +0100)
  * Upstream changes:     - v0.0.40     - swh.scheduler.tests: Mark db
    tests as such     - Force tox environment to C.UTF-8 locale     -
    Add debug logging in the SWHTask class

 -- Software Heritage autobuilder (on jenkins-debian1) <jenkins@jenkins-debian1.internal.softwareheritage.org>  Mon, 28 Jan 2019 15:30:41 +0000

swh-scheduler (0.0.39-1~swh1) unstable-swh; urgency=medium

  * New upstream release 0.0.39     - (tagged by David Douard
    <david.douard@sdfa3.org> on 2019-01-16 13:37:58 +0100)
  * Upstream changes:     - v0.0.39

 -- Software Heritage autobuilder (on jenkins-debian1) <jenkins@jenkins-debian1.internal.softwareheritage.org>  Wed, 16 Jan 2019 12:42:37 +0000

swh-scheduler (0.0.38-1~swh1) unstable-swh; urgency=medium

  * New upstream release 0.0.38     - (tagged by David Douard
    <david.douard@sdfa3.org> on 2018-12-20 14:39:59 +0100)
  * Upstream changes:     - v0.0.38

 -- Software Heritage autobuilder (on jenkins-debian1) <jenkins@jenkins-debian1.internal.softwareheritage.org>  Wed, 09 Jan 2019 18:32:14 +0000

swh-scheduler (0.0.35-1~swh1) unstable-swh; urgency=medium

  * v0.0.35
  * tests: Add SchedulerTestFixture
  * swh.scheduler.utils: Allow to add more task information
  * sql/40-swh-data: Update new indexer task types for local db

 -- Antoine R. Dumont (@ardumont) <antoine.romain.dumont@gmail.com>  Mon, 29 Oct 2018 10:07:08 +0100

swh-scheduler (0.0.34-1~swh1) unstable-swh; urgency=medium

  * v0.0.34
  * Finalize pytest migration

 -- Antoine R. Dumont (@ardumont) <antoine.romain.dumont@gmail.com>  Thu, 25 Oct 2018 17:52:03 +0200

swh-scheduler (0.0.33-1~swh1) unstable-swh; urgency=medium

  * v0.0.33

 -- David Douard <david.douard@sdfa3.org>  Thu, 25 Oct 2018 16:03:16 +0200

swh-scheduler (0.0.32-1~swh1) unstable-swh; urgency=medium

  * v0.0.32
  * tests: Add celery fixture to ease tests
  * tests: make tests use sql/ files from the package
  * tests: Starting migration towards pytest
  * listener: Make the listener code compatible with new celery (debian
    buster)
  * Make swh_scheduler_create_tasks_from_temp use indexes
  * setup: prepare for pypi upload
  * docs: add a simple README file

 -- Antoine R. Dumont (@ardumont) <antoine.romain.dumont@gmail.com>  Mon, 22 Oct 2018 15:37:51 +0200

swh-scheduler (0.0.31-1~swh1) unstable-swh; urgency=medium

  * v0.0.31
  * sql/swh-scheduler: Make the create_tasks call idempotent
  * swh.scheduler.utils: Open create_task_dict function
  * sql/scheduler-data: Add lister gitlab task types
  * sql/scheduler-data: Reference the existing production lister data
  * swh.scheduler.backend_es: Open sniffing options

 -- Antoine R. Dumont (@ardumont) <antoine.romain.dumont@gmail.com>  Tue, 31 Jul 2018 06:55:39 +0200

swh-scheduler (0.0.30-1~swh1) unstable-swh; urgency=medium

  * v0.0.30
  * swh-scheduler-schema.sql: Archive disabled oneshot tasks as well
  * swh.scheduler.cli: Add policy to pretty printing task routine
  * swh.scheduler.cli: Fix broken cli list-pending since api change

 -- Antoine R. Dumont (@ardumont) <antoine.romain.dumont@gmail.com>  Fri, 22 Jun 2018 18:07:02 +0200

swh-scheduler (0.0.29-1~swh1) unstable-swh; urgency=medium

  * v0.0.29
  * swh.scheduler.cli: Change archival period to rolling month - 1 week
  * swh.scheduler.updater.writer: Force filter resolution to list
  * swh.scheduler.cli: Change default archival period to current month
  * swh.scheduler.cli: Improve logging message
  * swh.scheduler.updater.backend: Adapt configuration path accordingly

 -- Antoine R. Dumont (@ardumont) <antoine.romain.dumont@gmail.com>  Thu, 31 May 2018 11:42:51 +0200

swh-scheduler (0.0.28-1~swh1) unstable-swh; urgency=medium

  * v0.0.28
  * Fix wrong runtime dependencies

 -- Antoine R. Dumont (@ardumont) <antoine.romain.dumont@gmail.com>  Tue, 29 May 2018 14:12:15 +0200

swh-scheduler (0.0.27-1~swh1) unstable-swh; urgency=medium

  * v0.0.27
  * scheduler: Deal with priority in tasks
  * scheduler-update: new package python3-swh.scheduler.updater
  * Contains tools in charge of consuming events from arbitrary sources
  * and update the scheduler db

 -- Antoine R. Dumont (@ardumont) <antoine.romain.dumont@gmail.com>  Tue, 29 May 2018 12:27:34 +0200

swh-scheduler (0.0.26-1~swh1) unstable-swh; urgency=medium

  * v0.0.26
  * swh.scheduler: Fix package build
  * swh.scheduler.tests: Test remote scheduler api as well
  * swh.scheduler: Add tests around removing archivable tasks
  * swh.scheduler: Add tests around filtering archivable tasks
  * swh-scheduler-schema: Fix unneeded drop instructions
  * swh.scheduler.cli: Improve docstring
  * swh.scheduler.cli: Permit to specify the backend to use in cli
  * swh.scheduler.api: Bootstrap scheduler's remote api
  * swh.scheduler: Use `get_scheduler` api to instantiate a scheduler
  * swh.scheduler.backend: Fix docstring

 -- Antoine R. Dumont (@ardumont) <antoine.romain.dumont@gmail.com>  Thu, 26 Apr 2018 17:34:07 +0200

swh-scheduler (0.0.25-1~swh1) unstable-swh; urgency=medium

  * v0.0.25
  * swh.scheduler.cli.archive: Index arguments.kwargs as text

 -- Antoine R. Dumont (@ardumont) <antoine.romain.dumont@gmail.com>  Wed, 18 Apr 2018 12:34:43 +0200

swh-scheduler (0.0.24-1~swh1) unstable-swh; urgency=medium

  * v0.0.24
  * data/template: Do not index the arguments field (it's in _source)
  * data/README: Add a small readme to explain es install step
  * swh.scheduler.cli: Add a bulk index flag to separate read from index

 -- Antoine R. Dumont (@ardumont) <antoine.romain.dumont@gmail.com>  Fri, 13 Apr 2018 14:55:32 +0200

swh-scheduler (0.0.23-1~swh1) unstable-swh; urgency=medium

  * swh.scheduler.cli.archive: Delete only completely indexed tasks
  * Prior to this commit, it could happen that we removed tasks even
  * though we did not yet index associated task_run.
  * Related T986

 -- Antoine R. Dumont (@ardumont) <antoine.romain.dumont@gmail.com>  Tue, 10 Apr 2018 17:43:07 +0200

swh-scheduler (0.0.22-1~swh1) unstable-swh; urgency=medium

  * v0.0.22
  * Update to a more recent python3-elasticsearch client

 -- Antoine R. Dumont (@ardumont) <antoine.romain.dumont@gmail.com>  Mon, 09 Apr 2018 16:09:16 +0200

swh-scheduler (0.0.21-1~swh1) unstable-swh; urgency=medium

  * v0.0.21
  * Adapt default configuration
  * Fix typo in configuration variable name

 -- Antoine R. Dumont (@ardumont) <antoine.romain.dumont@gmail.com>  Fri, 30 Mar 2018 15:02:55 +0200

swh-scheduler (0.0.20-1~swh1) unstable-swh; urgency=medium

  * v0.0.20
  * swh.scheduler.cli.archive: Open completed oneshot or disabled
  * recurring tasks archival endpoint
  * swh.core.serializer: Move to msgpack serialization format
  * swh.scheduler.cli: Unify pretty print output
  * sql/data: Add new task type for loading mercurial dump
  * swh.scheduler.cli: Add sample use case for the scheduling cli
  * swh.scheduler.cli: Open policy column to the scheduling cli
  * swh.scheduler.cli: Open the delimiter option as cli argument
  * Fix issue when updating task-type without any retry delay defined
  * swh-scheduler/data: Add new oneshot scheduling load-mercurial task
  * backend: fix default scheduling_db value for consistency
  * backend: doc: fix return value of create_tasks

 -- Antoine R. Dumont (@ardumont) <antoine.romain.dumont@gmail.com>  Fri, 30 Mar 2018 11:44:18 +0200

swh-scheduler (0.0.19-1~swh1) unstable-swh; urgency=medium

  * v0.0.19
  * swh.scheduler.utils: Open utility function to create oneshot task

 -- Antoine R. Dumont (@ardumont) <antoine.romain.dumont@gmail.com>  Wed, 29 Nov 2017 12:51:15 +0100

swh-scheduler (0.0.18-1~swh1) unstable-swh; urgency=medium

  * Release swh.scheduler v0.0.18
  * Celery 4 compatibility

 -- Nicolas Dandrimont <nicolas@dandrimont.eu>  Wed, 08 Nov 2017 17:06:22 +0100

swh-scheduler (0.0.17-1~swh1) unstable-swh; urgency=medium

  * Release swh.scheduler version 0.0.17
  * Update packaging runes

 -- Nicolas Dandrimont <nicolas@dandrimont.eu>  Thu, 12 Oct 2017 18:49:02 +0200

swh-scheduler (0.0.16-1~swh1) unstable-swh; urgency=medium

  * Release swh-scheduler v0.0.16
  * add some tests
  * implement one-shot tasks
  * implement retry on temporary failure

 -- Nicolas Dandrimont <nicolas@dandrimont.eu>  Mon, 07 Aug 2017 18:44:03 +0200

swh-scheduler (0.0.15-1~swh1) unstable-swh; urgency=medium

  * Release swh-scheduler v0.0.15
  * Add some methods to get the length of task queues
  * worker: Show logs on stdout if loglevel = debug

 -- Nicolas Dandrimont <nicolas@dandrimont.eu>  Mon, 19 Jun 2017 19:44:56 +0200

swh-scheduler (0.0.14-1~swh1) unstable-swh; urgency=medium

  * Release swh.scheduler 0.0.14
  * Make the return value of tasks available in the listener

 -- Nicolas Dandrimont <nicolas@dandrimont.eu>  Mon, 12 Jun 2017 17:50:32 +0200

swh-scheduler (0.0.13-1~swh1) unstable-swh; urgency=medium

  * Release swh.scheduler v0.0.13
  * Use systemd for logging rather than PostgreSQL

 -- Nicolas Dandrimont <nicolas@dandrimont.eu>  Fri, 07 Apr 2017 11:57:50 +0200

swh-scheduler (0.0.12-1~swh1) unstable-swh; urgency=medium

  * Release swh.scheduler v0.0.12
  * Only log to database if the configuration is present

 -- Nicolas Dandrimont <nicolas@dandrimont.eu>  Thu, 09 Mar 2017 11:12:45 +0100

swh-scheduler (0.0.11-1~swh1) unstable-swh; urgency=medium

  * Release swh.scheduler v0.0.11
  * add utils.get_task

 -- Nicolas Dandrimont <nicolas@dandrimont.eu>  Tue, 14 Feb 2017 19:49:34 +0100

swh-scheduler (0.0.10-1~swh1) unstable-swh; urgency=medium

  * Release swh.scheduler v0.0.10
  * Allow disabling tasks

 -- Nicolas Dandrimont <nicolas@dandrimont.eu>  Thu, 20 Oct 2016 17:20:17 +0200

swh-scheduler (0.0.9-1~swh1) unstable-swh; urgency=medium

  * Release swh.scheduler v0.0.9
  * Revert management of one shot tasks
  * Add possibility of launching several worker instances

 -- Nicolas Dandrimont <nicolas@dandrimont.eu>  Fri, 02 Sep 2016 17:09:18 +0200

swh-scheduler (0.0.7-1~swh1) unstable-swh; urgency=medium

  * v0.0.7
  * Add oneshot task

 -- Antoine R. Dumont (@ardumont) <antoine.romain.dumont@gmail.com>  Fri, 01 Jul 2016 16:42:45 +0200

swh-scheduler (0.0.6-1~swh1) unstable-swh; urgency=medium

  * Release swh-scheduler v0.0.6
  * More reliability and efficiency when scheduling a lot of tasks

 -- Nicolas Dandrimont <nicolas@dandrimont.eu>  Wed, 24 Feb 2016 18:46:57 +0100

swh-scheduler (0.0.5-1~swh1) unstable-swh; urgency=medium

  * Release swh.scheduler v0.0.5
  * Use copy for task mass-scheduling

 -- Nicolas Dandrimont <nicolas@dandrimont.eu>  Wed, 24 Feb 2016 12:13:38 +0100

swh-scheduler (0.0.4-1~swh1) unstable-swh; urgency=medium

  * Release swh-scheduler v0.0.4
  * general cleanup of the backend
  * use arrow instead of dateutil
  * add new cli program

 -- Nicolas Dandrimont <nicolas@dandrimont.eu>  Tue, 23 Feb 2016 17:46:04 +0100

swh-scheduler (0.0.3-1~swh1) unstable-swh; urgency=medium

  * Release swh.scheduler version 0.0.3
  * Implement the timestamp arguments to the task_run functions
  * Make the celery event listener use a reliable queue

 -- Nicolas Dandrimont <nicolas@dandrimont.eu>  Mon, 22 Feb 2016 15:14:28 +0100

swh-scheduler (0.0.2-1~swh1) unstable-swh; urgency=medium

  * Release swh.scheduler v0.0.2
  * Multiple schema changes
  * Initial releases for the celery job runner and the event listener

 -- Nicolas Dandrimont <nicolas@dandrimont.eu>  Fri, 19 Feb 2016 18:50:47 +0100

swh-scheduler (0.0.1-1~swh1) unstable-swh; urgency=medium

  * Initial release
  * Release swh.scheduler v0.0.1
  * Move swh.core.scheduling and swh.core.worker to swh.scheduler

 -- Nicolas Dandrimont <nicolas@dandrimont.eu>  Mon, 15 Feb 2016 11:07:30 +0100<|MERGE_RESOLUTION|>--- conflicted
+++ resolved
@@ -1,10 +1,3 @@
-<<<<<<< HEAD
-swh-scheduler (1.1.0-1~swh1~bpo10+1) buster-swh; urgency=medium
-
-  * Rebuild for buster-swh
-
- -- Software Heritage autobuilder (on jenkins-debian1) <jenkins@jenkins-debian1.internal.softwareheritage.org>  Tue, 26 Apr 2022 10:39:25 +0000
-=======
 swh-scheduler (1.1.1-1~swh1) unstable-swh; urgency=medium
 
   * New upstream release 1.1.1     - (tagged by Valentin Lorentz
@@ -13,7 +6,6 @@
     empty strings     - * Bump mypy version
 
  -- Software Heritage autobuilder (on jenkins-debian1) <jenkins@jenkins-debian1.internal.softwareheritage.org>  Thu, 28 Apr 2022 09:36:24 +0000
->>>>>>> f092ed33
 
 swh-scheduler (1.1.0-1~swh1) unstable-swh; urgency=medium
 
