--- conflicted
+++ resolved
@@ -1,10 +1,3 @@
-<<<<<<< HEAD
-swh-scheduler (0.0.31-1~swh1~bpo9+1) stretch-swh; urgency=medium
-
-  * Rebuild for stretch-backports.
-
- -- Antoine R. Dumont (@ardumont) <antoine.romain.dumont@gmail.com>  Tue, 31 Jul 2018 06:55:39 +0200
-=======
 swh-scheduler (0.0.32-1~swh1) unstable-swh; urgency=medium
 
   * v0.0.32
@@ -18,7 +11,6 @@
   * docs: add a simple README file
 
  -- Antoine R. Dumont (@ardumont) <antoine.romain.dumont@gmail.com>  Mon, 22 Oct 2018 15:37:51 +0200
->>>>>>> 9e97ce80
 
 swh-scheduler (0.0.31-1~swh1) unstable-swh; urgency=medium
 
