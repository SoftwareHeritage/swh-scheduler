--- conflicted
+++ resolved
@@ -1,10 +1,3 @@
-<<<<<<< HEAD
-swh-scheduler (0.0.56-1~swh1~bpo9+1) stretch-swh; urgency=medium
-
-  * Rebuild for stretch-swh
-
- -- Software Heritage autobuilder (on jenkins-debian1) <jenkins@jenkins-debian1.internal.softwareheritage.org>  Tue, 14 May 2019 12:42:08 +0000
-=======
 swh-scheduler (0.0.57-1~swh1) unstable-swh; urgency=medium
 
   * New upstream release 0.0.57     - (tagged by David Douard
@@ -12,7 +5,6 @@
   * Upstream changes:     - v0.0.57
 
  -- Software Heritage autobuilder (on jenkins-debian1) <jenkins@jenkins-debian1.internal.softwareheritage.org>  Wed, 26 Jun 2019 13:05:20 +0000
->>>>>>> 4ce0aa26
 
 swh-scheduler (0.0.56-1~swh1) unstable-swh; urgency=medium
 
