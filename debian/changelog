<<<<<<< HEAD
swh-scheduler (0.0.65-1~swh2~bpo10+1) buster-swh; urgency=medium

  * Rebuild for buster-swh

 -- Software Heritage autobuilder (on jenkins-debian1) <jenkins@jenkins-debian1.internal.softwareheritage.org>  Fri, 13 Dec 2019 11:02:14 +0000
=======
swh-scheduler (0.0.66-1~swh1) unstable-swh; urgency=medium

  * New upstream release 0.0.66     - (tagged by Nicolas Dandrimont
    <nicolas@dandrimont.eu> on 2019-12-17 12:04:20 +0100)
  * Upstream changes:     - Release swh.scheduler v0.0.66     -
    initialize sentry on celery worker startup     - improve task
    archival endpoints in backend api

 -- Software Heritage autobuilder (on jenkins-debian1) <jenkins@jenkins-debian1.internal.softwareheritage.org>  Tue, 17 Dec 2019 11:08:25 +0000
>>>>>>> 6be249d5

swh-scheduler (0.0.65-1~swh2) unstable-swh; urgency=medium

  * Add pytest-mock build-dependency.

 -- Nicolas Dandrimont <olasd@debian.org>  Fri, 13 Dec 2019 11:57:41 +0100

swh-scheduler (0.0.65-1~swh1) unstable-swh; urgency=medium

  * New upstream release 0.0.65     - (tagged by Nicolas Dandrimont
    <nicolas@dandrimont.eu> on 2019-12-13 11:45:55 +0100)
  * Upstream changes:     - Release swh.scheduler v0.0.65     - Drop the
    scheduler updater     - Add a statsd probe for task execution
    timestamps     - Add listener and runner statsd probes     - CLI
    updates     - Python packaging housekeeping

 -- Software Heritage autobuilder (on jenkins-debian1) <jenkins@jenkins-debian1.internal.softwareheritage.org>  Fri, 13 Dec 2019 10:54:31 +0000

swh-scheduler (0.0.64-1~swh1) unstable-swh; urgency=medium

  * New upstream release 0.0.64     - (tagged by Antoine R. Dumont
    (@ardumont) <antoine.romain.dumont@gmail.com> on 2019-11-20 14:26:00
    +0100)
  * Upstream changes:     - v0.0.64     - req-swh*: Remove old package
    loader backend names

 -- Software Heritage autobuilder (on jenkins-debian1) <jenkins@jenkins-debian1.internal.softwareheritage.org>  Wed, 20 Nov 2019 13:29:37 +0000

swh-scheduler (0.0.63-1~swh2) unstable-swh; urgency=medium

  * Update build dependency

 -- Antoine R. Dumont (@ardumont) <antoine.romain.dumont@gmail.com>  Tue, 19 Nov 2019 17:07:40 +0100

swh-scheduler (0.0.63-1~swh1) unstable-swh; urgency=medium

  * New upstream release 0.0.63     - (tagged by Antoine R. Dumont
    (@ardumont) <antoine.romain.dumont@gmail.com> on 2019-11-19 14:09:12
    +0100)
  * Upstream changes:     - v0.0.63     - swh.scheduler.cli: Add `swh
    scheduler task-type register` cli     - Use the shared_task
    decorator instead of binding to a specific celery app     -
    celery/tests: mostly revert e770eb30 to fix celery app
    initialization in tests

 -- Software Heritage autobuilder (on jenkins-debian1) <jenkins@jenkins-debian1.internal.softwareheritage.org>  Tue, 19 Nov 2019 13:14:59 +0000

swh-scheduler (0.0.62-1~swh1) unstable-swh; urgency=medium

  * New upstream release 0.0.62     - (tagged by Antoine R. Dumont
    (@ardumont) <antoine.romain.dumont@gmail.com> on 2019-10-18 13:39:27
    +0200)
  * Upstream changes:     - v0.0.62     - celery_backend.config: Make
    JournalHandler import optional     - tests: rewrite tests using
    pytest fixtures

 -- Software Heritage autobuilder (on jenkins-debian1) <jenkins@jenkins-debian1.internal.softwareheritage.org>  Fri, 18 Oct 2019 11:46:26 +0000

swh-scheduler (0.0.61-1~swh1) unstable-swh; urgency=medium

  * New upstream release 0.0.61     - (tagged by Nicolas Dandrimont
    <nicolas@dandrimont.eu> on 2019-10-07 16:33:17 +0200)
  * Upstream changes:     - Release swh.scheduler v0.0.61     - Remove
    bogus dict.get(default=) statement

 -- Software Heritage autobuilder (on jenkins-debian1) <jenkins@jenkins-debian1.internal.softwareheritage.org>  Mon, 07 Oct 2019 14:37:37 +0000

swh-scheduler (0.0.60-1~swh2) unstable-swh; urgency=medium

  * Force postgresql executable to a pg_ctl that exists when running tests.

 -- Nicolas Dandrimont <olasd@debian.org>  Tue, 01 Oct 2019 18:14:39 +0200

swh-scheduler (0.0.60-1~swh1) unstable-swh; urgency=medium

  * New upstream release 0.0.60     - (tagged by Stefano Zacchiroli
    <zack@upsilon.cc> on 2019-10-01 13:13:13 +0200)
  * Upstream changes:     - v0.0.60     - * tox: anticipate mypy run to
    just after flake8     - * init.py: switch to documented way of
    extending path     - * tox.ini: add mypy section     - * typing:
    minimal changes to make a no-op mypy run pass     - * fix typo in
    docstring and sample file name     - * admin CLI: drop obsolete
    backward compatibility aliases     - * click "required" param wants
    bool, not int

 -- Software Heritage autobuilder (on jenkins-debian1) <jenkins@jenkins-debian1.internal.softwareheritage.org>  Tue, 01 Oct 2019 11:22:43 +0000

swh-scheduler (0.0.59-1~swh1) unstable-swh; urgency=medium

  * New upstream release 0.0.59     - (tagged by David Douard
    <david.douard@sdfa3.org> on 2019-09-04 16:08:27 +0200)
  * Upstream changes:     - v0.0.59

 -- Software Heritage autobuilder (on jenkins-debian1) <jenkins@jenkins-debian1.internal.softwareheritage.org>  Wed, 04 Sep 2019 14:11:48 +0000

swh-scheduler (0.0.58-1~swh1) unstable-swh; urgency=medium

  * New upstream release 0.0.58     - (tagged by Antoine R. Dumont
    (@ardumont) <antoine.romain.dumont@gmail.com> on 2019-09-03 10:19:34
    +0200)
  * Upstream changes:     - v0.0.58     - celery: auto add tasks
    declared in the swh.workers entry point in task_modules     -
    api/client: use RPCClient instead of deprecated SWHRemoteAPI     -
    Make schedule_origins use origin urls instead of ids in task
    arguments.     - docs: add code of conduct document     - docs: very
    beginning of a practical documentation on the scheduler     -
    config: Add a pre-commit config file     - data: Insert new cgit
    instance lister task     - data: Insert load-tar task-type

 -- Software Heritage autobuilder (on jenkins-debian1) <jenkins@jenkins-debian1.internal.softwareheritage.org>  Tue, 03 Sep 2019 08:28:19 +0000

swh-scheduler (0.0.57-1~swh1) unstable-swh; urgency=medium

  * New upstream release 0.0.57     - (tagged by David Douard
    <david.douard@sdfa3.org> on 2019-06-26 14:56:32 +0200)
  * Upstream changes:     - v0.0.57

 -- Software Heritage autobuilder (on jenkins-debian1) <jenkins@jenkins-debian1.internal.softwareheritage.org>  Wed, 26 Jun 2019 13:05:20 +0000

swh-scheduler (0.0.56-1~swh1) unstable-swh; urgency=medium

  * New upstream release 0.0.56     - (tagged by Nicolas Dandrimont
    <nicolas@dandrimont.eu> on 2019-05-07 18:16:20 +0200)
  * Upstream changes:     - listener: Release the db object after using
    it     - This is the contract that get_db/put_db is supposed to
    conform to.

 -- Software Heritage autobuilder (on jenkins-debian1) <jenkins@jenkins-debian1.internal.softwareheritage.org>  Tue, 14 May 2019 12:40:09 +0000

swh-scheduler (0.0.55-1~swh1) unstable-swh; urgency=medium

  * New upstream release 0.0.55     - (tagged by Antoine Lambert
    <antoine.lambert@inria.fr> on 2019-05-06 11:47:43 +0200)
  * Upstream changes:     - version 0.0.55

 -- Software Heritage autobuilder (on jenkins-debian1) <jenkins@jenkins-debian1.internal.softwareheritage.org>  Mon, 06 May 2019 09:54:51 +0000

swh-scheduler (0.0.54-1~swh1) unstable-swh; urgency=medium

  * New upstream release 0.0.54     - (tagged by Antoine R. Dumont
    (@ardumont) <antoine.romain.dumont@gmail.com> on 2019-04-11 11:33:40
    +0200)
  * Upstream changes:     - v0.0.54     - cli_utils: Use yaml.safe_load
    instead of yaml.load     - Fix support of latest versions of swh-
    core and psycopg2     - sql/data: Add npm related task types

 -- Software Heritage autobuilder (on jenkins-debian1) <jenkins@jenkins-debian1.internal.softwareheritage.org>  Thu, 11 Apr 2019 09:40:14 +0000

swh-scheduler (0.0.53-1~swh1) unstable-swh; urgency=medium

  * New upstream release 0.0.53     - (tagged by Antoine Lambert
    <antoine.lambert@inria.fr> on 2019-04-04 16:45:56 +0200)
  * Upstream changes:     - version 0.0.53

 -- Software Heritage autobuilder (on jenkins-debian1) <jenkins@jenkins-debian1.internal.softwareheritage.org>  Thu, 04 Apr 2019 14:55:20 +0000

swh-scheduler (0.0.52-1~swh1) unstable-swh; urgency=medium

  * New upstream release 0.0.52     - (tagged by Nicolas Dandrimont
    <nicolas@dandrimont.eu> on 2019-04-03 10:54:06 +0200)
  * Upstream changes:     - Release swh.scheduler v0.0.52     - Move to
    result_serializer = json to work around celery 4.3 bug     - Fix db
    initialization

 -- Software Heritage autobuilder (on jenkins-debian1) <jenkins@jenkins-debian1.internal.softwareheritage.org>  Wed, 03 Apr 2019 08:59:00 +0000

swh-scheduler (0.0.51-1~swh1) unstable-swh; urgency=medium

  * New upstream release 0.0.51     - (tagged by Antoine R. Dumont
    (@ardumont) <antoine.romain.dumont@gmail.com> on 2019-03-22 12:09:22
    +0100)
  * Upstream changes:     - v0.0.51     - requirements.txt: Remove kombu
    dependency

 -- Software Heritage autobuilder (on jenkins-debian1) <jenkins@jenkins-debian1.internal.softwareheritage.org>  Fri, 22 Mar 2019 11:16:06 +0000

swh-scheduler (0.0.50-1~swh2) unstable-swh; urgency=medium

  * Update build- and runtime dependencies

 -- Nicolas Dandrimont <olasd@debian.org>  Fri, 15 Mar 2019 18:24:11 +0100

swh-scheduler (0.0.50-1~swh1) unstable-swh; urgency=medium

  * New upstream release 0.0.50     - (tagged by Nicolas Dandrimont
    <nicolas@dandrimont.eu> on 2019-03-15 18:07:24 +0100)
  * Upstream changes:     - Release swh.scheduler v0.0.50     - Add an
    explicit log target for stdout and/or journald     - Avoid useless
    log lines     - Improve test coverage     - Add support for non-
    string options in the CLI

 -- Software Heritage autobuilder (on jenkins-debian1) <jenkins@jenkins-debian1.internal.softwareheritage.org>  Fri, 15 Mar 2019 17:16:03 +0000

swh-scheduler (0.0.49-1~swh2) unstable-swh; urgency=medium

  * Export LC_ALL=C.UTF-8

 -- Nicolas Dandrimont <olasd@softwareheritage.org>  Thu, 14 Mar 2019 13:42:24 +0100

swh-scheduler (0.0.49-1~swh1) unstable-swh; urgency=medium

  * New upstream release 0.0.49     - (tagged by Nicolas Dandrimont
    <nicolas@dandrimont.eu> on 2019-03-03 08:48:04 +0100)
  * Upstream changes:     - Release swh.scheduler v0.0.49     - various
    fixes around celery behavior     - move wsgi endpoint to a separate
    module     - add tests for the CLI

 -- Software Heritage autobuilder (on jenkins-debian1) <jenkins@jenkins-debian1.internal.softwareheritage.org>  Sun, 03 Mar 2019 07:55:41 +0000

swh-scheduler (0.0.48-1~swh1) unstable-swh; urgency=medium

  * New upstream release 0.0.48     - (tagged by Antoine R. Dumont
    (@ardumont) <antoine.romain.dumont@gmail.com> on 2019-02-22 16:11:51
    +0100)
  * Upstream changes:     - v0.0.48     - Fix comment on main scheduler
    schema

 -- Software Heritage autobuilder (on jenkins-debian1) <jenkins@jenkins-debian1.internal.softwareheritage.org>  Fri, 22 Feb 2019 15:17:20 +0000

swh-scheduler (0.0.47-1~swh2) unstable-swh; urgency=low

  * Upstream release to fix build dependencies issue

 -- Antoine Romain Dumont (@ardumont) <antoine.romain.dumont@gmail.com>  Thu, 21 Feb 2019 15:41:24 +0100

swh-scheduler (0.0.47-1~swh1) unstable-swh; urgency=medium

  * New upstream release 0.0.47     - (tagged by Valentin Lorentz
    <vlorentz@softwareheritage.org> on 2019-02-20 16:53:20 +0100)
  * Upstream changes:     - Fix crash of SchedulerBackend.search_tasks
    when no argument is given.

 -- Software Heritage autobuilder (on jenkins-debian1) <jenkins@jenkins-debian1.internal.softwareheritage.org>  Thu, 21 Feb 2019 09:13:07 +0000

swh-scheduler (0.0.46-1~swh1) unstable-swh; urgency=medium

  * New upstream release 0.0.46     - (tagged by Antoine R. Dumont
    (@ardumont) <antoine.romain.dumont@gmail.com> on 2019-02-15 15:05:47
    +0100)
  * Upstream changes:     - v0.0.46     - scheduler.task: Remove no
    longer used Task class

 -- Software Heritage autobuilder (on jenkins-debian1) <jenkins@jenkins-debian1.internal.softwareheritage.org>  Fri, 15 Feb 2019 14:15:26 +0000

swh-scheduler (0.0.45-1~swh1) unstable-swh; urgency=medium

  * New upstream release 0.0.45     - (tagged by Antoine R. Dumont
    (@ardumont) <antoine.romain.dumont@gmail.com> on 2019-02-15 10:43:07
    +0100)
  * Upstream changes:     - v0.0.45     - celery_backend/config: Fix
    loglevel for amqp module

 -- Software Heritage autobuilder (on jenkins-debian1) <jenkins@jenkins-debian1.internal.softwareheritage.org>  Fri, 15 Feb 2019 09:48:25 +0000

swh-scheduler (0.0.44-1~swh1) unstable-swh; urgency=medium

  * New upstream release 0.0.44     - (tagged by Antoine R. Dumont
    (@ardumont) <antoine.romain.dumont@gmail.com> on 2019-02-13 16:29:05
    +0100)
  * Upstream changes:     - v0.0.44     - swh-scheduler-api: Fix
    configuration read too many times

 -- Software Heritage autobuilder (on jenkins-debian1) <jenkins@jenkins-debian1.internal.softwareheritage.org>  Wed, 13 Feb 2019 15:34:34 +0000

swh-scheduler (0.0.43-1~swh1) unstable-swh; urgency=medium

  * New upstream release 0.0.43     - (tagged by David Douard
    <david.douard@sdfa3.org> on 2019-02-13 15:27:27 +0100)
  * Upstream changes:     - v0.0.43

 -- Software Heritage autobuilder (on jenkins-debian1) <jenkins@jenkins-debian1.internal.softwareheritage.org>  Wed, 13 Feb 2019 14:46:59 +0000

swh-scheduler (0.0.42-1~swh1) unstable-swh; urgency=medium

  * New upstream release 0.0.42     - (tagged by Antoine R. Dumont
    (@ardumont) <antoine.romain.dumont@gmail.com> on 2019-02-11 14:28:10
    +0100)
  * Upstream changes:     - v0.0.42     - Fix dependency requirements
    for hypothesis

 -- Software Heritage autobuilder (on jenkins-debian1) <jenkins@jenkins-debian1.internal.softwareheritage.org>  Mon, 11 Feb 2019 13:33:48 +0000

swh-scheduler (0.0.41-1~swh1) unstable-swh; urgency=medium

  * New upstream release 0.0.41     - (tagged by David Douard
    <david.douard@sdfa3.org> on 2019-02-06 15:25:56 +0100)
  * Upstream changes:     - v0.0.41

 -- Software Heritage autobuilder (on jenkins-debian1) <jenkins@jenkins-debian1.internal.softwareheritage.org>  Wed, 06 Feb 2019 15:33:04 +0000

swh-scheduler (0.0.40-1~swh1) unstable-swh; urgency=medium

  * New upstream release 0.0.40     - (tagged by Antoine R. Dumont
    (@ardumont) <antoine.romain.dumont@gmail.com> on 2019-01-28 16:24:04
    +0100)
  * Upstream changes:     - v0.0.40     - swh.scheduler.tests: Mark db
    tests as such     - Force tox environment to C.UTF-8 locale     -
    Add debug logging in the SWHTask class

 -- Software Heritage autobuilder (on jenkins-debian1) <jenkins@jenkins-debian1.internal.softwareheritage.org>  Mon, 28 Jan 2019 15:30:41 +0000

swh-scheduler (0.0.39-1~swh1) unstable-swh; urgency=medium

  * New upstream release 0.0.39     - (tagged by David Douard
    <david.douard@sdfa3.org> on 2019-01-16 13:37:58 +0100)
  * Upstream changes:     - v0.0.39

 -- Software Heritage autobuilder (on jenkins-debian1) <jenkins@jenkins-debian1.internal.softwareheritage.org>  Wed, 16 Jan 2019 12:42:37 +0000

swh-scheduler (0.0.38-1~swh1) unstable-swh; urgency=medium

  * New upstream release 0.0.38     - (tagged by David Douard
    <david.douard@sdfa3.org> on 2018-12-20 14:39:59 +0100)
  * Upstream changes:     - v0.0.38

 -- Software Heritage autobuilder (on jenkins-debian1) <jenkins@jenkins-debian1.internal.softwareheritage.org>  Wed, 09 Jan 2019 18:32:14 +0000

swh-scheduler (0.0.35-1~swh1) unstable-swh; urgency=medium

  * v0.0.35
  * tests: Add SchedulerTestFixture
  * swh.scheduler.utils: Allow to add more task information
  * sql/40-swh-data: Update new indexer task types for local db

 -- Antoine R. Dumont (@ardumont) <antoine.romain.dumont@gmail.com>  Mon, 29 Oct 2018 10:07:08 +0100

swh-scheduler (0.0.34-1~swh1) unstable-swh; urgency=medium

  * v0.0.34
  * Finalize pytest migration

 -- Antoine R. Dumont (@ardumont) <antoine.romain.dumont@gmail.com>  Thu, 25 Oct 2018 17:52:03 +0200

swh-scheduler (0.0.33-1~swh1) unstable-swh; urgency=medium

  * v0.0.33

 -- David Douard <david.douard@sdfa3.org>  Thu, 25 Oct 2018 16:03:16 +0200

swh-scheduler (0.0.32-1~swh1) unstable-swh; urgency=medium

  * v0.0.32
  * tests: Add celery fixture to ease tests
  * tests: make tests use sql/ files from the package
  * tests: Starting migration towards pytest
  * listener: Make the listener code compatible with new celery (debian
    buster)
  * Make swh_scheduler_create_tasks_from_temp use indexes
  * setup: prepare for pypi upload
  * docs: add a simple README file

 -- Antoine R. Dumont (@ardumont) <antoine.romain.dumont@gmail.com>  Mon, 22 Oct 2018 15:37:51 +0200

swh-scheduler (0.0.31-1~swh1) unstable-swh; urgency=medium

  * v0.0.31
  * sql/swh-scheduler: Make the create_tasks call idempotent
  * swh.scheduler.utils: Open create_task_dict function
  * sql/scheduler-data: Add lister gitlab task types
  * sql/scheduler-data: Reference the existing production lister data
  * swh.scheduler.backend_es: Open sniffing options

 -- Antoine R. Dumont (@ardumont) <antoine.romain.dumont@gmail.com>  Tue, 31 Jul 2018 06:55:39 +0200

swh-scheduler (0.0.30-1~swh1) unstable-swh; urgency=medium

  * v0.0.30
  * swh-scheduler-schema.sql: Archive disabled oneshot tasks as well
  * swh.scheduler.cli: Add policy to pretty printing task routine
  * swh.scheduler.cli: Fix broken cli list-pending since api change

 -- Antoine R. Dumont (@ardumont) <antoine.romain.dumont@gmail.com>  Fri, 22 Jun 2018 18:07:02 +0200

swh-scheduler (0.0.29-1~swh1) unstable-swh; urgency=medium

  * v0.0.29
  * swh.scheduler.cli: Change archival period to rolling month - 1 week
  * swh.scheduler.updater.writer: Force filter resolution to list
  * swh.scheduler.cli: Change default archival period to current month
  * swh.scheduler.cli: Improve logging message
  * swh.scheduler.updater.backend: Adapt configuration path accordingly

 -- Antoine R. Dumont (@ardumont) <antoine.romain.dumont@gmail.com>  Thu, 31 May 2018 11:42:51 +0200

swh-scheduler (0.0.28-1~swh1) unstable-swh; urgency=medium

  * v0.0.28
  * Fix wrong runtime dependencies

 -- Antoine R. Dumont (@ardumont) <antoine.romain.dumont@gmail.com>  Tue, 29 May 2018 14:12:15 +0200

swh-scheduler (0.0.27-1~swh1) unstable-swh; urgency=medium

  * v0.0.27
  * scheduler: Deal with priority in tasks
  * scheduler-update: new package python3-swh.scheduler.updater
  * Contains tools in charge of consuming events from arbitrary sources
  * and update the scheduler db

 -- Antoine R. Dumont (@ardumont) <antoine.romain.dumont@gmail.com>  Tue, 29 May 2018 12:27:34 +0200

swh-scheduler (0.0.26-1~swh1) unstable-swh; urgency=medium

  * v0.0.26
  * swh.scheduler: Fix package build
  * swh.scheduler.tests: Test remote scheduler api as well
  * swh.scheduler: Add tests around removing archivable tasks
  * swh.scheduler: Add tests around filtering archivable tasks
  * swh-scheduler-schema: Fix unneeded drop instructions
  * swh.scheduler.cli: Improve docstring
  * swh.scheduler.cli: Permit to specify the backend to use in cli
  * swh.scheduler.api: Bootstrap scheduler's remote api
  * swh.scheduler: Use `get_scheduler` api to instantiate a scheduler
  * swh.scheduler.backend: Fix docstring

 -- Antoine R. Dumont (@ardumont) <antoine.romain.dumont@gmail.com>  Thu, 26 Apr 2018 17:34:07 +0200

swh-scheduler (0.0.25-1~swh1) unstable-swh; urgency=medium

  * v0.0.25
  * swh.scheduler.cli.archive: Index arguments.kwargs as text

 -- Antoine R. Dumont (@ardumont) <antoine.romain.dumont@gmail.com>  Wed, 18 Apr 2018 12:34:43 +0200

swh-scheduler (0.0.24-1~swh1) unstable-swh; urgency=medium

  * v0.0.24
  * data/template: Do not index the arguments field (it's in _source)
  * data/README: Add a small readme to explain es install step
  * swh.scheduler.cli: Add a bulk index flag to separate read from index

 -- Antoine R. Dumont (@ardumont) <antoine.romain.dumont@gmail.com>  Fri, 13 Apr 2018 14:55:32 +0200

swh-scheduler (0.0.23-1~swh1) unstable-swh; urgency=medium

  * swh.scheduler.cli.archive: Delete only completely indexed tasks
  * Prior to this commit, it could happen that we removed tasks even
  * though we did not yet index associated task_run.
  * Related T986

 -- Antoine R. Dumont (@ardumont) <antoine.romain.dumont@gmail.com>  Tue, 10 Apr 2018 17:43:07 +0200

swh-scheduler (0.0.22-1~swh1) unstable-swh; urgency=medium

  * v0.0.22
  * Update to a more recent python3-elasticsearch client

 -- Antoine R. Dumont (@ardumont) <antoine.romain.dumont@gmail.com>  Mon, 09 Apr 2018 16:09:16 +0200

swh-scheduler (0.0.21-1~swh1) unstable-swh; urgency=medium

  * v0.0.21
  * Adapt default configuration
  * Fix typo in configuration variable name

 -- Antoine R. Dumont (@ardumont) <antoine.romain.dumont@gmail.com>  Fri, 30 Mar 2018 15:02:55 +0200

swh-scheduler (0.0.20-1~swh1) unstable-swh; urgency=medium

  * v0.0.20
  * swh.scheduler.cli.archive: Open completed oneshot or disabled
  * recurring tasks archival endpoint
  * swh.core.serializer: Move to msgpack serialization format
  * swh.scheduler.cli: Unify pretty print output
  * sql/data: Add new task type for loading mercurial dump
  * swh.scheduler.cli: Add sample use case for the scheduling cli
  * swh.scheduler.cli: Open policy column to the scheduling cli
  * swh.scheduler.cli: Open the delimiter option as cli argument
  * Fix issue when updating task-type without any retry delay defined
  * swh-scheduler/data: Add new oneshot scheduling load-mercurial task
  * backend: fix default scheduling_db value for consistency
  * backend: doc: fix return value of create_tasks

 -- Antoine R. Dumont (@ardumont) <antoine.romain.dumont@gmail.com>  Fri, 30 Mar 2018 11:44:18 +0200

swh-scheduler (0.0.19-1~swh1) unstable-swh; urgency=medium

  * v0.0.19
  * swh.scheduler.utils: Open utility function to create oneshot task

 -- Antoine R. Dumont (@ardumont) <antoine.romain.dumont@gmail.com>  Wed, 29 Nov 2017 12:51:15 +0100

swh-scheduler (0.0.18-1~swh1) unstable-swh; urgency=medium

  * Release swh.scheduler v0.0.18
  * Celery 4 compatibility

 -- Nicolas Dandrimont <nicolas@dandrimont.eu>  Wed, 08 Nov 2017 17:06:22 +0100

swh-scheduler (0.0.17-1~swh1) unstable-swh; urgency=medium

  * Release swh.scheduler version 0.0.17
  * Update packaging runes

 -- Nicolas Dandrimont <nicolas@dandrimont.eu>  Thu, 12 Oct 2017 18:49:02 +0200

swh-scheduler (0.0.16-1~swh1) unstable-swh; urgency=medium

  * Release swh-scheduler v0.0.16
  * add some tests
  * implement one-shot tasks
  * implement retry on temporary failure

 -- Nicolas Dandrimont <nicolas@dandrimont.eu>  Mon, 07 Aug 2017 18:44:03 +0200

swh-scheduler (0.0.15-1~swh1) unstable-swh; urgency=medium

  * Release swh-scheduler v0.0.15
  * Add some methods to get the length of task queues
  * worker: Show logs on stdout if loglevel = debug

 -- Nicolas Dandrimont <nicolas@dandrimont.eu>  Mon, 19 Jun 2017 19:44:56 +0200

swh-scheduler (0.0.14-1~swh1) unstable-swh; urgency=medium

  * Release swh.scheduler 0.0.14
  * Make the return value of tasks available in the listener

 -- Nicolas Dandrimont <nicolas@dandrimont.eu>  Mon, 12 Jun 2017 17:50:32 +0200

swh-scheduler (0.0.13-1~swh1) unstable-swh; urgency=medium

  * Release swh.scheduler v0.0.13
  * Use systemd for logging rather than PostgreSQL

 -- Nicolas Dandrimont <nicolas@dandrimont.eu>  Fri, 07 Apr 2017 11:57:50 +0200

swh-scheduler (0.0.12-1~swh1) unstable-swh; urgency=medium

  * Release swh.scheduler v0.0.12
  * Only log to database if the configuration is present

 -- Nicolas Dandrimont <nicolas@dandrimont.eu>  Thu, 09 Mar 2017 11:12:45 +0100

swh-scheduler (0.0.11-1~swh1) unstable-swh; urgency=medium

  * Release swh.scheduler v0.0.11
  * add utils.get_task

 -- Nicolas Dandrimont <nicolas@dandrimont.eu>  Tue, 14 Feb 2017 19:49:34 +0100

swh-scheduler (0.0.10-1~swh1) unstable-swh; urgency=medium

  * Release swh.scheduler v0.0.10
  * Allow disabling tasks

 -- Nicolas Dandrimont <nicolas@dandrimont.eu>  Thu, 20 Oct 2016 17:20:17 +0200

swh-scheduler (0.0.9-1~swh1) unstable-swh; urgency=medium

  * Release swh.scheduler v0.0.9
  * Revert management of one shot tasks
  * Add possibility of launching several worker instances

 -- Nicolas Dandrimont <nicolas@dandrimont.eu>  Fri, 02 Sep 2016 17:09:18 +0200

swh-scheduler (0.0.7-1~swh1) unstable-swh; urgency=medium

  * v0.0.7
  * Add oneshot task

 -- Antoine R. Dumont (@ardumont) <antoine.romain.dumont@gmail.com>  Fri, 01 Jul 2016 16:42:45 +0200

swh-scheduler (0.0.6-1~swh1) unstable-swh; urgency=medium

  * Release swh-scheduler v0.0.6
  * More reliability and efficiency when scheduling a lot ot tasks

 -- Nicolas Dandrimont <nicolas@dandrimont.eu>  Wed, 24 Feb 2016 18:46:57 +0100

swh-scheduler (0.0.5-1~swh1) unstable-swh; urgency=medium

  * Release swh.scheduler v0.0.5
  * Use copy for task mass-scheduling

 -- Nicolas Dandrimont <nicolas@dandrimont.eu>  Wed, 24 Feb 2016 12:13:38 +0100

swh-scheduler (0.0.4-1~swh1) unstable-swh; urgency=medium

  * Release swh-scheduler v0.0.4
  * general cleanup of the backend
  * use arrow instead of dateutil
  * add new cli program

 -- Nicolas Dandrimont <nicolas@dandrimont.eu>  Tue, 23 Feb 2016 17:46:04 +0100

swh-scheduler (0.0.3-1~swh1) unstable-swh; urgency=medium

  * Release swh.scheduler version 0.0.3
  * Implement the timestamp arguments to the task_run functions
  * Make the celery event listener use a reliable queue

 -- Nicolas Dandrimont <nicolas@dandrimont.eu>  Mon, 22 Feb 2016 15:14:28 +0100

swh-scheduler (0.0.2-1~swh1) unstable-swh; urgency=medium

  * Release swh.scheduler v0.0.2
  * Multiple schema changes
  * Initial releases for the celery job runner and the event listener

 -- Nicolas Dandrimont <nicolas@dandrimont.eu>  Fri, 19 Feb 2016 18:50:47 +0100

swh-scheduler (0.0.1-1~swh1) unstable-swh; urgency=medium

  * Initial release
  * Release swh.scheduler v0.0.1
  * Move swh.core.scheduling and swh.core.worker to swh.scheduler

 -- Nicolas Dandrimont <nicolas@dandrimont.eu>  Mon, 15 Feb 2016 11:07:30 +0100<|MERGE_RESOLUTION|>--- conflicted
+++ resolved
@@ -1,10 +1,3 @@
-<<<<<<< HEAD
-swh-scheduler (0.0.65-1~swh2~bpo10+1) buster-swh; urgency=medium
-
-  * Rebuild for buster-swh
-
- -- Software Heritage autobuilder (on jenkins-debian1) <jenkins@jenkins-debian1.internal.softwareheritage.org>  Fri, 13 Dec 2019 11:02:14 +0000
-=======
 swh-scheduler (0.0.66-1~swh1) unstable-swh; urgency=medium
 
   * New upstream release 0.0.66     - (tagged by Nicolas Dandrimont
@@ -14,7 +7,6 @@
     archival endpoints in backend api
 
  -- Software Heritage autobuilder (on jenkins-debian1) <jenkins@jenkins-debian1.internal.softwareheritage.org>  Tue, 17 Dec 2019 11:08:25 +0000
->>>>>>> 6be249d5
 
 swh-scheduler (0.0.65-1~swh2) unstable-swh; urgency=medium
 
