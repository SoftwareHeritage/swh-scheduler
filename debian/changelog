<<<<<<< HEAD
swh-scheduler (1.9.1-1~swh1~bpo10+1) buster-swh; urgency=medium

  * Rebuild for buster-swh

 -- Software Heritage autobuilder (on jenkins-debian1) <jenkins@jenkins-debian1.internal.softwareheritage.org>  Tue, 13 Jun 2023 11:16:57 +0000
=======
swh-scheduler (1.9.2-1~swh1) unstable-swh; urgency=medium

  * New upstream release 1.9.2     - (tagged by Antoine R. Dumont
    (@ardumont) <ardumont@softwareheritage.org> on 2023-07-10 17:00:57
    +0200)
  * Upstream changes:     - v1.9.2     - Fix mypy/click: add
    swh.core[testing] in requirements-test.txt     - scheduler: Update
    default policy to schedule origins without last update     - cli:
    Fix docstring format

 -- Software Heritage autobuilder (on jenkins-debian1) <jenkins@jenkins-debian1.internal.softwareheritage.org>  Mon, 10 Jul 2023 15:12:00 +0000
>>>>>>> a79332f4

swh-scheduler (1.9.1-1~swh1) unstable-swh; urgency=medium

  * New upstream release 1.9.1     - (tagged by Antoine Lambert
    <anlambert@softwareheritage.org> on 2023-06-13 13:09:08 +0200)
  * Upstream changes:     - version 1.9.1

 -- Software Heritage autobuilder (on jenkins-debian1) <jenkins@jenkins-debian1.internal.softwareheritage.org>  Tue, 13 Jun 2023 11:14:15 +0000

swh-scheduler (1.9.0-1~swh1) unstable-swh; urgency=medium

  * New upstream release 1.9.0     - (tagged by Antoine R. Dumont
    (@ardumont) <ardumont@softwareheritage.org> on 2023-05-31 10:13:40
    +0200)
  * Upstream changes:     - v1.9.0     - cli.add_forge_now: Allow queue
    name prefix override     - cli.add-forge-now: Improve conditional so
    all incremental listing is delayed

 -- Software Heritage autobuilder (on jenkins-debian1) <jenkins@jenkins-debian1.internal.softwareheritage.org>  Wed, 31 May 2023 08:19:51 +0000

swh-scheduler (1.8.0-1~swh1) unstable-swh; urgency=medium

  * New upstream release 1.8.0     - (tagged by Antoine R. Dumont
    (@ardumont) <ardumont@softwareheritage.org> on 2023-03-31 12:33:50
    +0200)
  * Upstream changes:     - v1.8.0     - celery_backend/config: Enable
    to set Sentry DSN per task type

 -- Software Heritage autobuilder (on jenkins-debian1) <jenkins@jenkins-debian1.internal.softwareheritage.org>  Fri, 31 Mar 2023 10:40:07 +0000

swh-scheduler (1.7.0-1~swh1) unstable-swh; urgency=medium

  * New upstream release 1.7.0     - (tagged by Antoine R. Dumont
    (@ardumont) <ardumont@softwareheritage.org> on 2023-03-21 14:38:27
    +0100)
  * Upstream changes:     - v1.7.0     - add-forge-now: Allow scheduling
    of cgit task type

 -- Software Heritage autobuilder (on jenkins-debian1) <jenkins@jenkins-debian1.internal.softwareheritage.org>  Tue, 21 Mar 2023 13:44:56 +0000

swh-scheduler (1.6.0-1~swh1) unstable-swh; urgency=medium

  * New upstream release 1.6.0     - (tagged by Antoine R. Dumont
    (@ardumont) <ardumont@softwareheritage.org> on 2023-01-31 18:05:18
    +0100)
  * Upstream changes:     - v1.6.0     - Configure logging from
    environment variable SWH_LOG_CONFIG     - swh.scheduler.cli: Pass
    initialization exceptions to subcommands

 -- Software Heritage autobuilder (on jenkins-debian1) <jenkins@jenkins-debian1.internal.softwareheritage.org>  Tue, 31 Jan 2023 17:19:08 +0000

swh-scheduler (1.5.1-1~swh1) unstable-swh; urgency=medium

  * New upstream release 1.5.1     - (tagged by Antoine Lambert
    <anlambert@softwareheritage.org> on 2023-01-27 12:20:06 +0100)
  * Upstream changes:     - version 1.5.1

 -- Software Heritage autobuilder (on jenkins-debian1) <jenkins@jenkins-debian1.internal.softwareheritage.org>  Fri, 27 Jan 2023 11:26:14 +0000

swh-scheduler (1.5.0-1~swh1) unstable-swh; urgency=medium

  * New upstream release 1.5.0     - (tagged by Antoine R. Dumont
    (@ardumont) <ardumont@softwareheritage.org> on 2023-01-24 14:14:56
    +0100)
  * Upstream changes:     - v1.5.0     - Allow logging configuration
    from configuration yaml file     - Add missing __init__.py so
    find_packages keep finding sql modules     - docs: Include module
    indices only when building standalone package doc

 -- Software Heritage autobuilder (on jenkins-debian1) <jenkins@jenkins-debian1.internal.softwareheritage.org>  Tue, 24 Jan 2023 13:26:22 +0000

swh-scheduler (1.4.0-1~swh1) unstable-swh; urgency=medium

  * New upstream release 1.4.0     - (tagged by Antoine R. Dumont
    (@ardumont) <ardumont@softwareheritage.org> on 2022-12-12 11:45:31
    +0100)
  * Upstream changes:     - v1.4.0     - cli.add_forge_now: Open
    `register-lister` with sensible defaults     - cli.add_forge_now:
    Open `schedule-first-visits` with sensible defaults

 -- Software Heritage autobuilder (on jenkins-debian1) <jenkins@jenkins-debian1.internal.softwareheritage.org>  Mon, 12 Dec 2022 10:51:31 +0000

swh-scheduler (1.3.0-1~swh1) unstable-swh; urgency=medium

  * New upstream release 1.3.0     - (tagged by Antoine R. Dumont
    (@ardumont) <ardumont@softwareheritage.org> on 2022-12-07 13:45:04
    +0100)
  * Upstream changes:     - v1.3.0     - task add: Ensure task type
    provided exist and raise otherwise     - grab_next_visits: Open
    lister name and instance name filtering     - send-to-celery: Adapt
    to schedule from lister name & instance_name     - Ensure origins
    are not visited faster than twice a day     - Refresh task type data
    from the database every time recurrent tasks are run     - Use json
    instead of msgpack for serializers     - pre-commit, tox: Bump pre-
    commit, codespell, black and flake8

 -- Software Heritage autobuilder (on jenkins-debian1) <jenkins@jenkins-debian1.internal.softwareheritage.org>  Wed, 07 Dec 2022 12:50:33 +0000

swh-scheduler (1.2.3-1~swh1) unstable-swh; urgency=medium

  * New upstream release 1.2.3     - (tagged by Antoine R. Dumont
    (@ardumont) <ardumont@softwareheritage.org> on 2022-10-03 14:02:07
    +0200)
  * Upstream changes:     - v1.2.3     - Fix compatibility issue with
    latest dependency version     - backend: Prevent query exception
    when lister ids is empty

 -- Software Heritage autobuilder (on jenkins-debian1) <jenkins@jenkins-debian1.internal.softwareheritage.org>  Mon, 03 Oct 2022 12:07:44 +0000

swh-scheduler (1.2.2-1~swh1) unstable-swh; urgency=medium

  * New upstream release 1.2.2     - (tagged by Antoine Lambert
    <anlambert@softwareheritage.org> on 2022-09-15 13:54:36 +0200)
  * Upstream changes:     - version 1.2.2

 -- Software Heritage autobuilder (on jenkins-debian1) <jenkins@jenkins-debian1.internal.softwareheritage.org>  Thu, 15 Sep 2022 12:00:17 +0000

swh-scheduler (1.2.1-1~swh1) unstable-swh; urgency=medium

  * New upstream release 1.2.1     - (tagged by David Douard
    <david.douard@sdfa3.org> on 2022-07-08 14:57:07 +0200)
  * Upstream changes:     - v1.2.1

 -- Software Heritage autobuilder (on jenkins-debian1) <jenkins@jenkins-debian1.internal.softwareheritage.org>  Fri, 08 Jul 2022 14:53:11 +0000

swh-scheduler (1.2.0-1~swh1) unstable-swh; urgency=medium

  * New upstream release 1.2.0     - (tagged by Antoine R. Dumont
    (@ardumont) <ardumont@softwareheritage.org> on 2022-06-03 15:37:19
    +0200)
  * Upstream changes:     - v1.2.0     - Remove unused
    get_current_version method     - tests: use stock pytest_postgresql
    factory function

 -- Software Heritage autobuilder (on jenkins-debian1) <jenkins@jenkins-debian1.internal.softwareheritage.org>  Fri, 03 Jun 2022 13:47:47 +0000

swh-scheduler (1.1.2-1~swh1) unstable-swh; urgency=medium

  * New upstream release 1.1.2     - (tagged by Antoine Lambert
    <anlambert@softwareheritage.org> on 2022-05-12 13:49:42 +0200)
  * Upstream changes:     - version 1.1.2

 -- Software Heritage autobuilder (on jenkins-debian1) <jenkins@jenkins-debian1.internal.softwareheritage.org>  Thu, 12 May 2022 11:55:14 +0000

swh-scheduler (1.1.1-1~swh1) unstable-swh; urgency=medium

  * New upstream release 1.1.1     - (tagged by Valentin Lorentz
    <vlorentz@softwareheritage.org> on 2022-04-28 11:31:00 +0200)
  * Upstream changes:     - v1.1.1     - * cli/utils: Fix parsing of
    empty strings     - * Bump mypy version

 -- Software Heritage autobuilder (on jenkins-debian1) <jenkins@jenkins-debian1.internal.softwareheritage.org>  Thu, 28 Apr 2022 09:36:24 +0000

swh-scheduler (1.1.0-1~swh1) unstable-swh; urgency=medium

  * New upstream release 1.1.0     - (tagged by Valentin Lorentz
    <vlorentz@softwareheritage.org> on 2022-04-26 12:29:19 +0200)
  * Upstream changes:     - v1.1.0     - * Add 'lister_name' and
    'lister_instance_name' arguments to all tasks created from
    ListedOrigin     - * Make scheduling policy used in
    schedule_recurrent configurable     - * Update a bit the
    documentation for the new origin visit scheduler     - * test/lint
    maitenance

 -- Software Heritage autobuilder (on jenkins-debian1) <jenkins@jenkins-debian1.internal.softwareheritage.org>  Tue, 26 Apr 2022 10:35:51 +0000

swh-scheduler (1.0.0-1~swh1) unstable-swh; urgency=medium

  * New upstream release 1.0.0     - (tagged by David Douard
    <david.douard@sdfa3.org> on 2022-02-24 16:56:30 +0100)
  * Upstream changes:     - v1.0.0

 -- Software Heritage autobuilder (on jenkins-debian1) <jenkins@jenkins-debian1.internal.softwareheritage.org>  Thu, 24 Feb 2022 16:03:55 +0000

swh-scheduler (0.23.0-1~swh1) unstable-swh; urgency=medium

  * New upstream release 0.23.0     - (tagged by Vincent SELLIER
    <vincent.sellier@softwareheritage.org> on 2022-01-06 09:35:24 +0100)
  * Upstream changes:     - v0.23.0     - Changelog:     - * Allow to
    specify the visit grab parameters per visit type and policy     - *
    Pin mypy and drop type annotations which makes mypy unhappy     - *
    Use a temporary table to update scheduler metrics     - * Clean up
    disabled scheduler archival task related services

 -- Software Heritage autobuilder (on jenkins-debian1) <jenkins@jenkins-debian1.internal.softwareheritage.org>  Thu, 06 Jan 2022 08:39:47 +0000

swh-scheduler (0.22.0-1~swh1) unstable-swh; urgency=medium

  * New upstream release 0.22.0     - (tagged by Vincent SELLIER
    <vincent.sellier@softwareheritage.org> on 2021-12-08 09:28:57 +0100)
  * Upstream changes:     - v0.22.0     - changelog:     - Make
    next_visit_queue_position an integer

 -- Software Heritage autobuilder (on jenkins-debian1) <jenkins@jenkins-debian1.internal.softwareheritage.org>  Wed, 08 Dec 2021 09:06:01 +0000

swh-scheduler (0.21.0-1~swh1) unstable-swh; urgency=medium

  * New upstream release 0.21.0     - (tagged by Vincent SELLIER
    <vincent.sellier@softwareheritage.org> on 2021-12-07 08:41:11 +0100)
  * Upstream changes:     - v0.21.0     - Changelog:     - Ensure there
    is no duplicated origins in the insertion batches

 -- Software Heritage autobuilder (on jenkins-debian1) <jenkins@jenkins-debian1.internal.softwareheritage.org>  Tue, 07 Dec 2021 07:45:40 +0000

swh-scheduler (0.20.0-1~swh1) unstable-swh; urgency=medium

  * New upstream release 0.20.0     - (tagged by Antoine R. Dumont
    (@ardumont) <ardumont@softwareheritage.org> on 2021-11-22 16:11:16
    +0100)
  * Upstream changes:     - v0.20.0     - recurrent visits scheduler:
    use policy weights instead of ratios     - recurrent visits
    scheduler: Improve docs rendering     - backend: Fix
    CardinalityViolation in grab_next_visits on duplicate origins

 -- Software Heritage autobuilder (on jenkins-debian1) <jenkins@jenkins-debian1.internal.softwareheritage.org>  Mon, 22 Nov 2021 15:14:56 +0000

swh-scheduler (0.19.0-1~swh1) unstable-swh; urgency=medium

  * New upstream release 0.19.0     - (tagged by Antoine R. Dumont
    (@ardumont) <ardumont@softwareheritage.org> on 2021-10-28 13:10:55
    +0200)
  * Upstream changes:     - v0.19.0     - Add a new cli endpoint to
    schedule recurrent visits in Celery     - grab_next_visits: avoid
    time interval calculations in PostgreSQL     - Restrict the click
    version to avoid conflict version with celery's     - Add docstring
    to runner and listener modules     - Drop deprecated listener module
    - scheduler: Deprecate unused main celery runner

 -- Software Heritage autobuilder (on jenkins-debian1) <jenkins@jenkins-debian1.internal.softwareheritage.org>  Thu, 28 Oct 2021 11:15:10 +0000

swh-scheduler (0.18.2-1~swh1) unstable-swh; urgency=medium

  * New upstream release 0.18.2     - (tagged by Antoine R. Dumont
    (@ardumont) <ardumont@softwareheritage.org> on 2021-10-18 15:11:59
    +0200)
  * Upstream changes:     - v0.18.2     - Use swh_storage fixture for
    cli tests

 -- Software Heritage autobuilder (on jenkins-debian1) <jenkins@jenkins-debian1.internal.softwareheritage.org>  Mon, 18 Oct 2021 13:18:56 +0000

swh-scheduler (0.18.1-1~swh1) unstable-swh; urgency=medium

  * New upstream release 0.18.1     - (tagged by Antoine R. Dumont
    (@ardumont) <ardumont@softwareheritage.org> on 2021-10-15 15:49:35
    +0200)
  * Upstream changes:     - v0.18.1     - Return 0 slot if no more slots
    available in the queues

 -- Software Heritage autobuilder (on jenkins-debian1) <jenkins@jenkins-debian1.internal.softwareheritage.org>  Fri, 15 Oct 2021 13:53:38 +0000

swh-scheduler (0.18.0-1~swh1) unstable-swh; urgency=medium

  * New upstream release 0.18.0     - (tagged by Antoine R. Dumont
    (@ardumont) <ardumont@softwareheritage.org> on 2021-09-02 11:32:59
    +0200)
  * Upstream changes:     - v0.18.0     - Refine scheduling policy for
    origins with no known last update     - Add a swh scheduler origin
    send-to-celery subcommand     - runner: Improve help message on the
    task types flag.     - send-to-celery: Add more options to allow
    scheduling of edge cases     - Add table sampling option to
    grab_next_visits     - journal_client: Only upsert if we have
    something to upsert

 -- Software Heritage autobuilder (on jenkins-debian1) <jenkins@jenkins-debian1.internal.softwareheritage.org>  Thu, 02 Sep 2021 09:35:32 +0000

swh-scheduler (0.17.1-1~swh1) unstable-swh; urgency=medium

  * New upstream release 0.17.1     - (tagged by Antoine R. Dumont
    (@ardumont) <ardumont@softwareheritage.org> on 2021-08-26 10:30:12
    +0200)
  * Upstream changes:     - v0.17.1     - journal_client: Ensure queue
    position does not overflow

 -- Software Heritage autobuilder (on jenkins-debian1) <jenkins@jenkins-debian1.internal.softwareheritage.org>  Thu, 26 Aug 2021 08:41:41 +0000

swh-scheduler (0.17.0-1~swh1) unstable-swh; urgency=medium

  * New upstream release 0.17.0     - (tagged by Antoine R. Dumont
    (@ardumont) <ardumont@softwareheritage.org> on 2021-08-05 15:29:18
    +0200)
  * Upstream changes:     - v0.17.0     - Introduce new scheduling
    policy to grab origins without last update     - journal_client:
    Disable origins when too many visited attempts failed     -
    journal_client: Record last_visited and last_successful in
    origin_visit_stats     - Add a specific cooldown for notfound
    origins     - Add a (longer) specific cooldown for failed origin
    visits     - Make the origin visit scheduling cooldown configurable
    - Various refactoring to simplify the grab next visits logic and
    updates

 -- Software Heritage autobuilder (on jenkins-debian1) <jenkins@jenkins-debian1.internal.softwareheritage.org>  Fri, 06 Aug 2021 09:11:54 +0000

swh-scheduler (0.16.0-1~swh1) unstable-swh; urgency=medium

  * New upstream release 0.16.0     - (tagged by Antoine Lambert
    <anlambert@softwareheritage.org> on 2021-06-22 17:35:55 +0200)
  * Upstream changes:     - version 0.16.0

 -- Software Heritage autobuilder (on jenkins-debian1) <jenkins@jenkins-debian1.internal.softwareheritage.org>  Tue, 22 Jun 2021 15:39:45 +0000

swh-scheduler (0.15.0-1~swh1) unstable-swh; urgency=medium

  * New upstream release 0.15.0     - (tagged by Antoine R. Dumont
    (@ardumont) <ardumont@softwareheritage.org> on 2021-06-10 16:09:06
    +0200)
  * Upstream changes:     - v0.15.0     - separate-runner runner:
    Separate scheduling tasks with and without priority concern     -
    Refactor and extract a get_available_slots utility     - Add typing
    stubs dependencies for mypy>0.900     - pytest_plugin: Explicitly
    set hostname in broker_url for celery TestApp

 -- Software Heritage autobuilder (on jenkins-debian1) <jenkins@jenkins-debian1.internal.softwareheritage.org>  Thu, 10 Jun 2021 14:48:52 +0000

swh-scheduler (0.14.2-1~swh1) unstable-swh; urgency=medium

  * New upstream release 0.14.2     - (tagged by Valentin Lorentz
    <vlorentz@softwareheritage.org> on 2021-05-06 17:09:00 +0200)
  * Upstream changes:     - v0.14.2     - * Fix flaky tests

 -- Software Heritage autobuilder (on jenkins-debian1) <jenkins@jenkins-debian1.internal.softwareheritage.org>  Thu, 06 May 2021 15:13:11 +0000

swh-scheduler (0.14.1-1~swh1) unstable-swh; urgency=medium

  * New upstream release 0.14.1     - (tagged by Antoine R. Dumont
    (@ardumont) <ardumont@softwareheritage.org> on 2021-05-06 16:00:07
    +0200)
  * Upstream changes:     - v0.14.1     - Use swh.core 0.14

 -- Software Heritage autobuilder (on jenkins-debian1) <jenkins@jenkins-debian1.internal.softwareheritage.org>  Thu, 06 May 2021 14:17:39 +0000

swh-scheduler (0.13.0-1~swh1) unstable-swh; urgency=medium

  * New upstream release 0.13.0     - (tagged by Antoine R. Dumont
    (@ardumont) <ardumont@softwareheritage.org> on 2021-04-20 11:46:51
    +0200)
  * Upstream changes:     - v0.13.0     - scheduler: Clean up
    priority/ratio task dead code     - Parse task_ids before calling
    set_status_tasks.     - tests: Complete checks on message with
    priority consumption

 -- Software Heritage autobuilder (on jenkins-debian1) <jenkins@jenkins-debian1.internal.softwareheritage.org>  Tue, 20 Apr 2021 09:51:00 +0000

swh-scheduler (0.12.0-1~swh1) unstable-swh; urgency=medium

  * New upstream release 0.12.0     - (tagged by Antoine R. Dumont
    (@ardumont) <ardumont@softwareheritage.org> on 2021-04-15 13:31:30
    +0200)
  * Upstream changes:     - v0.12.0     - Route priority tasks to
    dedicated save code now queues     - Fix various Sphinx warnings

 -- Software Heritage autobuilder (on jenkins-debian1) <jenkins@jenkins-debian1.internal.softwareheritage.org>  Thu, 15 Apr 2021 11:36:13 +0000

swh-scheduler (0.11.0-1~swh1) unstable-swh; urgency=medium

  * New upstream release 0.11.0     - (tagged by Antoine R. Dumont
    (@ardumont) <ardumont@softwareheritage.org> on 2021-04-14 18:15:53
    +0200)
  * Upstream changes:     - v0.11.0     - separate-queues backend: Open
    endpoints to peek/grab tasks with any priority     - Make
    origin_visit_stats_get return results from all pages     - journal
    client: Filter out status messages without type     - Simplify
    max_date()     - journal_client: Fix date computations for
    (un)eventful visits     - journal_client: Deal with failed status
    message

 -- Software Heritage autobuilder (on jenkins-debian1) <jenkins@jenkins-debian1.internal.softwareheritage.org>  Wed, 14 Apr 2021 16:19:31 +0000

swh-scheduler (0.10.0-1~swh1) unstable-swh; urgency=medium

  * New upstream release 0.10.0     - (tagged by Nicolas Dandrimont
    <nicolas@dandrimont.eu> on 2021-02-03 22:53:20 +0100)
  * Upstream changes:     - Release swh.scheduler 0.10.0     - Eagerly
    acknowledge celery tasks     - Loads of simulator improvements     -
    grab_next_visits:     - clean up query building     - account for
    schedule time to avoid rescheduling visits too fast     - allow
    overriding the scheduling timestamp for the simulator

 -- Software Heritage autobuilder (on jenkins-debian1) <jenkins@jenkins-debian1.internal.softwareheritage.org>  Wed, 03 Feb 2021 22:10:13 +0000

swh-scheduler (0.9.2-1~swh1) unstable-swh; urgency=medium

  * New upstream release 0.9.2     - (tagged by Antoine Lambert
    <antoine.lambert@inria.fr> on 2021-01-25 16:27:41 +0100)
  * Upstream changes:     - version 0.9.2

 -- Software Heritage autobuilder (on jenkins-debian1) <jenkins@jenkins-debian1.internal.softwareheritage.org>  Mon, 25 Jan 2021 15:31:21 +0000

swh-scheduler (0.9.1-1~swh1) unstable-swh; urgency=medium

  * New upstream release 0.9.1     - (tagged by Vincent SELLIER
    <vincent.sellier@softwareheritage.org> on 2021-01-21 19:20:33 +0100)
  * Upstream changes:     - v0.9.1     - * Solve uneventful/eventful
    with unordered messages with snapshots     - * Do not consider
    duplicated messages as uneventful event     - * Reorganize
    grab_next_visits tests to better check sorting behavior

 -- Software Heritage autobuilder (on jenkins-debian1) <jenkins@jenkins-debian1.internal.softwareheritage.org>  Thu, 21 Jan 2021 18:28:00 +0000

swh-scheduler (0.9.0-1~swh2) unstable-swh; urgency=medium

  * Bump new release to unstuck packaging

 -- Antoine R. Dumont (@ardumont) <ardumont@softwareheritage.org>  Thu, 21 Jan 2021 13:20:14 +0000

swh-scheduler (0.9.0-1~swh1) unstable-swh; urgency=medium

  * New upstream release 0.9.0     - (tagged by Antoine R. Dumont
    (@ardumont) <ardumont@softwareheritage.org> on 2021-01-21 11:54:47
    +0100)
  * Upstream changes:     - v0.9.0     - Populate origin_visit_stats
    table out of the origin_visit_status topic     - Introduce a
    scheduler policy simulator (old task-based scheduler, ...)     -
    Implement basic aggregated metrics on listed origins     -
    scheduler.cli.journal: Add `swh scheduler journal-client` cli     -
    Filter origins by visit type when scheduling the next visits     -
    Introduce a `swh scheduler origin schedule-next` cli     - Introduce
    a `swh scheduler origin grab-next` cli     - Add an new origin visit
    stats model object and related backend api     - Implement a basic
    endpoint for getting the next origins to visit     - doc: Add a cli
    section to the doc

 -- Software Heritage autobuilder (on jenkins-debian1) <jenkins@jenkins-debian1.internal.softwareheritage.org>  Thu, 21 Jan 2021 11:00:29 +0000

swh-scheduler (0.8.2-1~swh2) unstable-swh; urgency=medium

  * Bump dependency

 -- Antoine R. Dumont (@ardumont) <ardumont@softwareheritage.org>  Tue, 08 Dec 2020 09:29:26 +0000

swh-scheduler (0.8.2-1~swh1) unstable-swh; urgency=medium

  * New upstream release 0.8.2     - (tagged by Antoine R. Dumont
    (@ardumont) <ardumont@softwareheritage.org> on 2020-12-07 09:52:28
    +0100)
  * Upstream changes:     - v0.8.2     - requirement: Adapt celery
    requirements     - Replace usage of arrow datetime objects in favor
    of pure datetime ones     - Stop using the deprecated configuration
    scheme     - cli.task_type: All task_type clis without a scheduler
    should raise

 -- Software Heritage autobuilder (on jenkins-debian1) <jenkins@jenkins-debian1.internal.softwareheritage.org>  Mon, 07 Dec 2020 08:55:39 +0000

swh-scheduler (0.8.1-1~swh1) unstable-swh; urgency=medium

  * New upstream release 0.8.1     - (tagged by Antoine R. Dumont
    (@ardumont) <ardumont@softwareheritage.org> on 2020-11-24 14:13:36
    +0100)
  * Upstream changes:     - v0.8.1     - conftest: Reference
    swh.core.db.pytest_plugin

 -- Software Heritage autobuilder (on jenkins-debian1) <jenkins@jenkins-debian1.internal.softwareheritage.org>  Tue, 24 Nov 2020 13:16:08 +0000

swh-scheduler (0.8.0-1~swh1) unstable-swh; urgency=medium

  * New upstream release 0.8.0     - (tagged by Antoine R. Dumont
    (@ardumont) <ardumont@softwareheritage.org> on 2020-11-23 13:42:05
    +0100)
  * Upstream changes:     - v0.8.0     - requirements-test.txt: Drop no
    longer needed pytest-postgresql requirement     -
    scheduler.pytest_plugin: Make scheduler tests faster

 -- Software Heritage autobuilder (on jenkins-debian1) <jenkins@jenkins-debian1.internal.softwareheritage.org>  Mon, 23 Nov 2020 12:44:40 +0000

swh-scheduler (0.7.0-1~swh1) unstable-swh; urgency=medium

  * New upstream release 0.7.0     - (tagged by Antoine R. Dumont
    (@ardumont) <ardumont@softwareheritage.org> on 2020-10-19 09:30:36
    +0200)
  * Upstream changes:     - v0.7.0     - scheduler: Type and unify
    get_scheduler factory with other factories     - pytest_plugin:
    Explicitly name the scheduler test db differently     -
    test_server: Simplify exception manipulations     - tox.ini: pin
    black to the pre-commit version (19.10b0) to avoid flip-flops

 -- Software Heritage autobuilder (on jenkins-debian1) <jenkins@jenkins-debian1.internal.softwareheritage.org>  Mon, 19 Oct 2020 07:33:54 +0000

swh-scheduler (0.6.0-1~swh1) unstable-swh; urgency=medium

  * New upstream release 0.6.0     - (tagged by David Douard
    <david.douard@sdfa3.org> on 2020-09-25 12:03:33 +0200)
  * Upstream changes:     - v0.6.0

 -- Software Heritage autobuilder (on jenkins-debian1) <jenkins@jenkins-debian1.internal.softwareheritage.org>  Fri, 25 Sep 2020 10:06:32 +0000

swh-scheduler (0.5.3-1~swh1) unstable-swh; urgency=medium

  * New upstream release 0.5.3     - (tagged by Nicolas Dandrimont
    <nicolas@dandrimont.eu> on 2020-09-24 17:49:27 +0200)
  * Upstream changes:     - Release swh.scheduler v0.5.3     - Improve
    swh cli startup time     - Add isort and update flake8     - Improve
    pytest execution time     - Support recent kombu versions

 -- Software Heritage autobuilder (on jenkins-debian1) <jenkins@jenkins-debian1.internal.softwareheritage.org>  Thu, 24 Sep 2020 15:53:25 +0000

swh-scheduler (0.5.2-1~swh1) unstable-swh; urgency=medium

  * New upstream release 0.5.2     - (tagged by Antoine R. Dumont
    (@ardumont) <ardumont@softwareheritage.org> on 2020-07-10 13:01:48
    +0200)
  * Upstream changes:     - v0.5.2     - Do no expose pytest-plugin
    through setuptools, let modules require it when needed

 -- Software Heritage autobuilder (on jenkins-debian1) <jenkins@jenkins-debian1.internal.softwareheritage.org>  Fri, 10 Jul 2020 11:08:30 +0000

swh-scheduler (0.5.1-1~swh1) unstable-swh; urgency=medium

  * New upstream release 0.5.1     - (tagged by Nicolas Dandrimont
    <nicolas@dandrimont.eu> on 2020-07-09 10:18:03 +0200)
  * Upstream changes:     - Release swh.scheduler 0.5.1     - Drop
    dependency on future (not needed anymore)

 -- Software Heritage autobuilder (on jenkins-debian1) <jenkins@jenkins-debian1.internal.softwareheritage.org>  Thu, 09 Jul 2020 09:51:38 +0000

swh-scheduler (0.5.0-1~swh1) unstable-swh; urgency=medium

  * New upstream release 0.5.0     - (tagged by Nicolas Dandrimont
    <nicolas@dandrimont.eu> on 2020-07-09 10:16:57 +0200)
  * Upstream changes:     - Release swh.scheduler v0.5.0     - Move
    celery fixtures to the pytest plugin

 -- Software Heritage autobuilder (on jenkins-debian1) <jenkins@jenkins-debian1.internal.softwareheritage.org>  Thu, 09 Jul 2020 08:20:42 +0000

swh-scheduler (0.4.0-1~swh1) unstable-swh; urgency=medium

  * New upstream release 0.4.0     - (tagged by Nicolas Dandrimont
    <nicolas@dandrimont.eu> on 2020-07-06 16:47:28 +0200)
  * Upstream changes:     - Release swh.scheduler 0.4.0     - Extract
    pytest fixtures to a pytest plugin

 -- Software Heritage autobuilder (on jenkins-debian1) <jenkins@jenkins-debian1.internal.softwareheritage.org>  Mon, 06 Jul 2020 14:52:42 +0000

swh-scheduler (0.3.0-1~swh1) unstable-swh; urgency=medium

  * New upstream release 0.3.0     - (tagged by Nicolas Dandrimont
    <nicolas@dandrimont.eu> on 2020-07-06 12:18:28 +0200)
  * Upstream changes:     - Release swh.scheduler 0.3.0     - Add
    get_listed_origins endpoint

 -- Software Heritage autobuilder (on jenkins-debian1) <jenkins@jenkins-debian1.internal.softwareheritage.org>  Mon, 06 Jul 2020 10:23:31 +0000

swh-scheduler (0.2.2-1~swh1) unstable-swh; urgency=medium

  * New upstream release 0.2.2     - (tagged by Nicolas Dandrimont
    <nicolas@dandrimont.eu> on 2020-06-22 14:03:34 +0200)
  * Upstream changes:     - Release swh.scheduler 0.2.2     - Re-
    introduce root endpoint for the RPC server

 -- Software Heritage autobuilder (on jenkins-debian1) <jenkins@jenkins-debian1.internal.softwareheritage.org>  Mon, 22 Jun 2020 12:07:05 +0000

swh-scheduler (0.2.1-1~swh1) unstable-swh; urgency=medium

  [ Nicolas Dandrimont ]
  * Force celery >= 4.3

  [ Software Heritage autobuilder (on jenkins-debian1) ]
  * New upstream release 0.2.1     - (tagged by Nicolas Dandrimont
    <nicolas@dandrimont.eu> on 2020-06-22 12:09:32 +0200)
  * Upstream changes:     - Release swh.scheduler 0.2.1     - Bump
    celery requirement to 4.3+

 -- Software Heritage autobuilder (on jenkins-debian1) <jenkins@jenkins-debian1.internal.softwareheritage.org>  Mon, 22 Jun 2020 10:12:50 +0000

swh-scheduler (0.2.0-1~swh1) unstable-swh; urgency=medium

  [ Nicolas Dandrimont ]
  * Switch from vcversioner to setuptools-scm
  * wrap-and-sort

  [ Software Heritage autobuilder (on jenkins-debian1) ]
  * New upstream release 0.2.0     - (tagged by Nicolas Dandrimont
    <nicolas@dandrimont.eu> on 2020-06-22 10:33:11 +0200)
  * Upstream changes:     - Release swh.scheduler 0.2.0     - Implement
    storage of lister and listed origin information     - Add swh
    scheduler celery-monitor command     - Overhaul RPC to use automatic
    generation

 -- Software Heritage autobuilder (on jenkins-debian1) <jenkins@jenkins-debian1.internal.softwareheritage.org>  Mon, 22 Jun 2020 08:36:49 +0000

swh-scheduler (0.1.1-1~swh1) unstable-swh; urgency=medium

  * New upstream release 0.1.1     - (tagged by Nicolas Dandrimont
    <nicolas@dandrimont.eu> on 2020-06-03 11:34:19 +0200)
  * Upstream changes:     - Release swh.scheduler v0.1.1     - Add
    missing dependency on future for celery 4.4.4

 -- Software Heritage autobuilder (on jenkins-debian1) <jenkins@jenkins-debian1.internal.softwareheritage.org>  Wed, 03 Jun 2020 09:39:25 +0000

swh-scheduler (0.1.0-1~swh1) unstable-swh; urgency=medium

  * New upstream release 0.1.0     - (tagged by Nicolas Dandrimont
    <nicolas@dandrimont.eu> on 2020-05-19 11:48:34 +0200)
  * Upstream changes:     - Release swh.scheduler v0.1.0     - Blacken
    source code     - Disable azure http logspam     - Only schedule
    tasks when the buffer is somewhat empty

 -- Software Heritage autobuilder (on jenkins-debian1) <jenkins@jenkins-debian1.internal.softwareheritage.org>  Tue, 19 May 2020 09:52:31 +0000

swh-scheduler (0.0.72-1~swh1) unstable-swh; urgency=medium

  * New upstream release 0.0.72     - (tagged by Nicolas Dandrimont
    <nicolas@dandrimont.eu> on 2020-03-23 13:07:38 +0100)
  * Upstream changes:     - Release swh.scheduler v0.0.72     - Update
    instantiation of storage in tests     - ensure that create_task_type
    is idempotent     - introduce new listener based on pika

 -- Software Heritage autobuilder (on jenkins-debian1) <jenkins@jenkins-debian1.internal.softwareheritage.org>  Mon, 23 Mar 2020 12:12:00 +0000

swh-scheduler (0.0.71-1~swh1) unstable-swh; urgency=medium

  * New upstream release 0.0.71     - (tagged by Antoine R. Dumont
    (@ardumont) <antoine.romain.dumont@gmail.com> on 2020-01-23 14:24:56
    +0100)
  * Upstream changes:     - v0.0.71     - sentry: Fix initialization
    init_sentry call

 -- Software Heritage autobuilder (on jenkins-debian1) <jenkins@jenkins-debian1.internal.softwareheritage.org>  Thu, 23 Jan 2020 13:29:33 +0000

swh-scheduler (0.0.70-1~swh1) unstable-swh; urgency=medium

  * New upstream release 0.0.70     - (tagged by Antoine R. Dumont
    (@ardumont) <antoine.romain.dumont@gmail.com> on 2020-01-23 13:43:35
    +0100)
  * Upstream changes:     - v0.0.70     - Use swh.core.sentry instead of
    calling sentry_sdk.init directly     - backend_es: Fix configuration
    mapping

 -- Software Heritage autobuilder (on jenkins-debian1) <jenkins@jenkins-debian1.internal.softwareheritage.org>  Thu, 23 Jan 2020 12:47:43 +0000

swh-scheduler (0.0.69-1~swh1) unstable-swh; urgency=medium

  * New upstream release 0.0.69     - (tagged by Antoine R. Dumont
    (@ardumont) <antoine.romain.dumont@gmail.com> on 2019-12-17 16:00:24
    +0100)
  * Upstream changes:     - v0.0.69     - Fix scheduler's archive task
    cli     - Make the filter task endpoint a paginated endpoint     -
    Add coverage on the archive task cli

 -- Software Heritage autobuilder (on jenkins-debian1) <jenkins@jenkins-debian1.internal.softwareheritage.org>  Tue, 17 Dec 2019 15:04:48 +0000

swh-scheduler (0.0.68-1~swh1) unstable-swh; urgency=medium

  * New upstream release 0.0.68     - (tagged by Antoine R. Dumont
    (@ardumont) <antoine.romain.dumont@gmail.com> on 2019-12-17 15:28:13
    +0100)
  * Upstream changes:     - v0.0.68     - Fix scheduler's archive task
    cli     - Make the filter task endpoint a paginated endpoint     -
    Add coverage on the archive task cli

 -- Software Heritage autobuilder (on jenkins-debian1) <jenkins@jenkins-debian1.internal.softwareheritage.org>  Tue, 17 Dec 2019 14:33:33 +0000

swh-scheduler (0.0.67-1~swh1) unstable-swh; urgency=medium

  * New upstream release 0.0.67     - (tagged by Antoine R. Dumont
    (@ardumont) <antoine.romain.dumont@gmail.com> on 2019-12-17 14:33:36
    +0100)
  * Upstream changes:     - v0.0.67     - Fix scheduler's archive task
    cli     - Make the filter task endpoint a paginated endpoint     -
    Add coverage on the archive task cli

 -- Software Heritage autobuilder (on jenkins-debian1) <jenkins@jenkins-debian1.internal.softwareheritage.org>  Tue, 17 Dec 2019 13:38:03 +0000

swh-scheduler (0.0.66-1~swh1) unstable-swh; urgency=medium

  * New upstream release 0.0.66     - (tagged by Nicolas Dandrimont
    <nicolas@dandrimont.eu> on 2019-12-17 12:04:20 +0100)
  * Upstream changes:     - Release swh.scheduler v0.0.66     -
    initialize sentry on celery worker startup     - improve task
    archival endpoints in backend api

 -- Software Heritage autobuilder (on jenkins-debian1) <jenkins@jenkins-debian1.internal.softwareheritage.org>  Tue, 17 Dec 2019 11:08:25 +0000

swh-scheduler (0.0.65-1~swh2) unstable-swh; urgency=medium

  * Add pytest-mock build-dependency.

 -- Nicolas Dandrimont <olasd@debian.org>  Fri, 13 Dec 2019 11:57:41 +0100

swh-scheduler (0.0.65-1~swh1) unstable-swh; urgency=medium

  * New upstream release 0.0.65     - (tagged by Nicolas Dandrimont
    <nicolas@dandrimont.eu> on 2019-12-13 11:45:55 +0100)
  * Upstream changes:     - Release swh.scheduler v0.0.65     - Drop the
    scheduler updater     - Add a statsd probe for task execution
    timestamps     - Add listener and runner statsd probes     - CLI
    updates     - Python packaging housekeeping

 -- Software Heritage autobuilder (on jenkins-debian1) <jenkins@jenkins-debian1.internal.softwareheritage.org>  Fri, 13 Dec 2019 10:54:31 +0000

swh-scheduler (0.0.64-1~swh1) unstable-swh; urgency=medium

  * New upstream release 0.0.64     - (tagged by Antoine R. Dumont
    (@ardumont) <antoine.romain.dumont@gmail.com> on 2019-11-20 14:26:00
    +0100)
  * Upstream changes:     - v0.0.64     - req-swh*: Remove old package
    loader backend names

 -- Software Heritage autobuilder (on jenkins-debian1) <jenkins@jenkins-debian1.internal.softwareheritage.org>  Wed, 20 Nov 2019 13:29:37 +0000

swh-scheduler (0.0.63-1~swh2) unstable-swh; urgency=medium

  * Update build dependency

 -- Antoine R. Dumont (@ardumont) <antoine.romain.dumont@gmail.com>  Tue, 19 Nov 2019 17:07:40 +0100

swh-scheduler (0.0.63-1~swh1) unstable-swh; urgency=medium

  * New upstream release 0.0.63     - (tagged by Antoine R. Dumont
    (@ardumont) <antoine.romain.dumont@gmail.com> on 2019-11-19 14:09:12
    +0100)
  * Upstream changes:     - v0.0.63     - swh.scheduler.cli: Add `swh
    scheduler task-type register` cli     - Use the shared_task
    decorator instead of binding to a specific celery app     -
    celery/tests: mostly revert e770eb30 to fix celery app
    initialization in tests

 -- Software Heritage autobuilder (on jenkins-debian1) <jenkins@jenkins-debian1.internal.softwareheritage.org>  Tue, 19 Nov 2019 13:14:59 +0000

swh-scheduler (0.0.62-1~swh1) unstable-swh; urgency=medium

  * New upstream release 0.0.62     - (tagged by Antoine R. Dumont
    (@ardumont) <antoine.romain.dumont@gmail.com> on 2019-10-18 13:39:27
    +0200)
  * Upstream changes:     - v0.0.62     - celery_backend.config: Make
    JournalHandler import optional     - tests: rewrite tests using
    pytest fixtures

 -- Software Heritage autobuilder (on jenkins-debian1) <jenkins@jenkins-debian1.internal.softwareheritage.org>  Fri, 18 Oct 2019 11:46:26 +0000

swh-scheduler (0.0.61-1~swh1) unstable-swh; urgency=medium

  * New upstream release 0.0.61     - (tagged by Nicolas Dandrimont
    <nicolas@dandrimont.eu> on 2019-10-07 16:33:17 +0200)
  * Upstream changes:     - Release swh.scheduler v0.0.61     - Remove
    bogus dict.get(default=) statement

 -- Software Heritage autobuilder (on jenkins-debian1) <jenkins@jenkins-debian1.internal.softwareheritage.org>  Mon, 07 Oct 2019 14:37:37 +0000

swh-scheduler (0.0.60-1~swh2) unstable-swh; urgency=medium

  * Force postgresql executable to a pg_ctl that exists when running tests.

 -- Nicolas Dandrimont <olasd@debian.org>  Tue, 01 Oct 2019 18:14:39 +0200

swh-scheduler (0.0.60-1~swh1) unstable-swh; urgency=medium

  * New upstream release 0.0.60     - (tagged by Stefano Zacchiroli
    <zack@upsilon.cc> on 2019-10-01 13:13:13 +0200)
  * Upstream changes:     - v0.0.60     - * tox: anticipate mypy run to
    just after flake8     - * init.py: switch to documented way of
    extending path     - * tox.ini: add mypy section     - * typing:
    minimal changes to make a no-op mypy run pass     - * fix typo in
    docstring and sample file name     - * admin CLI: drop obsolete
    backward compatibility aliases     - * click "required" param wants
    bool, not int

 -- Software Heritage autobuilder (on jenkins-debian1) <jenkins@jenkins-debian1.internal.softwareheritage.org>  Tue, 01 Oct 2019 11:22:43 +0000

swh-scheduler (0.0.59-1~swh1) unstable-swh; urgency=medium

  * New upstream release 0.0.59     - (tagged by David Douard
    <david.douard@sdfa3.org> on 2019-09-04 16:08:27 +0200)
  * Upstream changes:     - v0.0.59

 -- Software Heritage autobuilder (on jenkins-debian1) <jenkins@jenkins-debian1.internal.softwareheritage.org>  Wed, 04 Sep 2019 14:11:48 +0000

swh-scheduler (0.0.58-1~swh1) unstable-swh; urgency=medium

  * New upstream release 0.0.58     - (tagged by Antoine R. Dumont
    (@ardumont) <antoine.romain.dumont@gmail.com> on 2019-09-03 10:19:34
    +0200)
  * Upstream changes:     - v0.0.58     - celery: auto add tasks
    declared in the swh.workers entry point in task_modules     -
    api/client: use RPCClient instead of deprecated SWHRemoteAPI     -
    Make schedule_origins use origin urls instead of ids in task
    arguments.     - docs: add code of conduct document     - docs: very
    beginning of a practical documentation on the scheduler     -
    config: Add a pre-commit config file     - data: Insert new cgit
    instance lister task     - data: Insert load-tar task-type

 -- Software Heritage autobuilder (on jenkins-debian1) <jenkins@jenkins-debian1.internal.softwareheritage.org>  Tue, 03 Sep 2019 08:28:19 +0000

swh-scheduler (0.0.57-1~swh1) unstable-swh; urgency=medium

  * New upstream release 0.0.57     - (tagged by David Douard
    <david.douard@sdfa3.org> on 2019-06-26 14:56:32 +0200)
  * Upstream changes:     - v0.0.57

 -- Software Heritage autobuilder (on jenkins-debian1) <jenkins@jenkins-debian1.internal.softwareheritage.org>  Wed, 26 Jun 2019 13:05:20 +0000

swh-scheduler (0.0.56-1~swh1) unstable-swh; urgency=medium

  * New upstream release 0.0.56     - (tagged by Nicolas Dandrimont
    <nicolas@dandrimont.eu> on 2019-05-07 18:16:20 +0200)
  * Upstream changes:     - listener: Release the db object after using
    it     - This is the contract that get_db/put_db is supposed to
    conform to.

 -- Software Heritage autobuilder (on jenkins-debian1) <jenkins@jenkins-debian1.internal.softwareheritage.org>  Tue, 14 May 2019 12:40:09 +0000

swh-scheduler (0.0.55-1~swh1) unstable-swh; urgency=medium

  * New upstream release 0.0.55     - (tagged by Antoine Lambert
    <antoine.lambert@inria.fr> on 2019-05-06 11:47:43 +0200)
  * Upstream changes:     - version 0.0.55

 -- Software Heritage autobuilder (on jenkins-debian1) <jenkins@jenkins-debian1.internal.softwareheritage.org>  Mon, 06 May 2019 09:54:51 +0000

swh-scheduler (0.0.54-1~swh1) unstable-swh; urgency=medium

  * New upstream release 0.0.54     - (tagged by Antoine R. Dumont
    (@ardumont) <antoine.romain.dumont@gmail.com> on 2019-04-11 11:33:40
    +0200)
  * Upstream changes:     - v0.0.54     - cli_utils: Use yaml.safe_load
    instead of yaml.load     - Fix support of latest versions of swh-
    core and psycopg2     - sql/data: Add npm related task types

 -- Software Heritage autobuilder (on jenkins-debian1) <jenkins@jenkins-debian1.internal.softwareheritage.org>  Thu, 11 Apr 2019 09:40:14 +0000

swh-scheduler (0.0.53-1~swh1) unstable-swh; urgency=medium

  * New upstream release 0.0.53     - (tagged by Antoine Lambert
    <antoine.lambert@inria.fr> on 2019-04-04 16:45:56 +0200)
  * Upstream changes:     - version 0.0.53

 -- Software Heritage autobuilder (on jenkins-debian1) <jenkins@jenkins-debian1.internal.softwareheritage.org>  Thu, 04 Apr 2019 14:55:20 +0000

swh-scheduler (0.0.52-1~swh1) unstable-swh; urgency=medium

  * New upstream release 0.0.52     - (tagged by Nicolas Dandrimont
    <nicolas@dandrimont.eu> on 2019-04-03 10:54:06 +0200)
  * Upstream changes:     - Release swh.scheduler v0.0.52     - Move to
    result_serializer = json to work around celery 4.3 bug     - Fix db
    initialization

 -- Software Heritage autobuilder (on jenkins-debian1) <jenkins@jenkins-debian1.internal.softwareheritage.org>  Wed, 03 Apr 2019 08:59:00 +0000

swh-scheduler (0.0.51-1~swh1) unstable-swh; urgency=medium

  * New upstream release 0.0.51     - (tagged by Antoine R. Dumont
    (@ardumont) <antoine.romain.dumont@gmail.com> on 2019-03-22 12:09:22
    +0100)
  * Upstream changes:     - v0.0.51     - requirements.txt: Remove kombu
    dependency

 -- Software Heritage autobuilder (on jenkins-debian1) <jenkins@jenkins-debian1.internal.softwareheritage.org>  Fri, 22 Mar 2019 11:16:06 +0000

swh-scheduler (0.0.50-1~swh2) unstable-swh; urgency=medium

  * Update build- and runtime dependencies

 -- Nicolas Dandrimont <olasd@debian.org>  Fri, 15 Mar 2019 18:24:11 +0100

swh-scheduler (0.0.50-1~swh1) unstable-swh; urgency=medium

  * New upstream release 0.0.50     - (tagged by Nicolas Dandrimont
    <nicolas@dandrimont.eu> on 2019-03-15 18:07:24 +0100)
  * Upstream changes:     - Release swh.scheduler v0.0.50     - Add an
    explicit log target for stdout and/or journald     - Avoid useless
    log lines     - Improve test coverage     - Add support for non-
    string options in the CLI

 -- Software Heritage autobuilder (on jenkins-debian1) <jenkins@jenkins-debian1.internal.softwareheritage.org>  Fri, 15 Mar 2019 17:16:03 +0000

swh-scheduler (0.0.49-1~swh2) unstable-swh; urgency=medium

  * Export LC_ALL=C.UTF-8

 -- Nicolas Dandrimont <olasd@softwareheritage.org>  Thu, 14 Mar 2019 13:42:24 +0100

swh-scheduler (0.0.49-1~swh1) unstable-swh; urgency=medium

  * New upstream release 0.0.49     - (tagged by Nicolas Dandrimont
    <nicolas@dandrimont.eu> on 2019-03-03 08:48:04 +0100)
  * Upstream changes:     - Release swh.scheduler v0.0.49     - various
    fixes around celery behavior     - move wsgi endpoint to a separate
    module     - add tests for the CLI

 -- Software Heritage autobuilder (on jenkins-debian1) <jenkins@jenkins-debian1.internal.softwareheritage.org>  Sun, 03 Mar 2019 07:55:41 +0000

swh-scheduler (0.0.48-1~swh1) unstable-swh; urgency=medium

  * New upstream release 0.0.48     - (tagged by Antoine R. Dumont
    (@ardumont) <antoine.romain.dumont@gmail.com> on 2019-02-22 16:11:51
    +0100)
  * Upstream changes:     - v0.0.48     - Fix comment on main scheduler
    schema

 -- Software Heritage autobuilder (on jenkins-debian1) <jenkins@jenkins-debian1.internal.softwareheritage.org>  Fri, 22 Feb 2019 15:17:20 +0000

swh-scheduler (0.0.47-1~swh2) unstable-swh; urgency=low

  * Upstream release to fix build dependencies issue

 -- Antoine Romain Dumont (@ardumont) <antoine.romain.dumont@gmail.com>  Thu, 21 Feb 2019 15:41:24 +0100

swh-scheduler (0.0.47-1~swh1) unstable-swh; urgency=medium

  * New upstream release 0.0.47     - (tagged by Valentin Lorentz
    <vlorentz@softwareheritage.org> on 2019-02-20 16:53:20 +0100)
  * Upstream changes:     - Fix crash of SchedulerBackend.search_tasks
    when no argument is given.

 -- Software Heritage autobuilder (on jenkins-debian1) <jenkins@jenkins-debian1.internal.softwareheritage.org>  Thu, 21 Feb 2019 09:13:07 +0000

swh-scheduler (0.0.46-1~swh1) unstable-swh; urgency=medium

  * New upstream release 0.0.46     - (tagged by Antoine R. Dumont
    (@ardumont) <antoine.romain.dumont@gmail.com> on 2019-02-15 15:05:47
    +0100)
  * Upstream changes:     - v0.0.46     - scheduler.task: Remove no
    longer used Task class

 -- Software Heritage autobuilder (on jenkins-debian1) <jenkins@jenkins-debian1.internal.softwareheritage.org>  Fri, 15 Feb 2019 14:15:26 +0000

swh-scheduler (0.0.45-1~swh1) unstable-swh; urgency=medium

  * New upstream release 0.0.45     - (tagged by Antoine R. Dumont
    (@ardumont) <antoine.romain.dumont@gmail.com> on 2019-02-15 10:43:07
    +0100)
  * Upstream changes:     - v0.0.45     - celery_backend/config: Fix
    loglevel for amqp module

 -- Software Heritage autobuilder (on jenkins-debian1) <jenkins@jenkins-debian1.internal.softwareheritage.org>  Fri, 15 Feb 2019 09:48:25 +0000

swh-scheduler (0.0.44-1~swh1) unstable-swh; urgency=medium

  * New upstream release 0.0.44     - (tagged by Antoine R. Dumont
    (@ardumont) <antoine.romain.dumont@gmail.com> on 2019-02-13 16:29:05
    +0100)
  * Upstream changes:     - v0.0.44     - swh-scheduler-api: Fix
    configuration read too many times

 -- Software Heritage autobuilder (on jenkins-debian1) <jenkins@jenkins-debian1.internal.softwareheritage.org>  Wed, 13 Feb 2019 15:34:34 +0000

swh-scheduler (0.0.43-1~swh1) unstable-swh; urgency=medium

  * New upstream release 0.0.43     - (tagged by David Douard
    <david.douard@sdfa3.org> on 2019-02-13 15:27:27 +0100)
  * Upstream changes:     - v0.0.43

 -- Software Heritage autobuilder (on jenkins-debian1) <jenkins@jenkins-debian1.internal.softwareheritage.org>  Wed, 13 Feb 2019 14:46:59 +0000

swh-scheduler (0.0.42-1~swh1) unstable-swh; urgency=medium

  * New upstream release 0.0.42     - (tagged by Antoine R. Dumont
    (@ardumont) <antoine.romain.dumont@gmail.com> on 2019-02-11 14:28:10
    +0100)
  * Upstream changes:     - v0.0.42     - Fix dependency requirements
    for hypothesis

 -- Software Heritage autobuilder (on jenkins-debian1) <jenkins@jenkins-debian1.internal.softwareheritage.org>  Mon, 11 Feb 2019 13:33:48 +0000

swh-scheduler (0.0.41-1~swh1) unstable-swh; urgency=medium

  * New upstream release 0.0.41     - (tagged by David Douard
    <david.douard@sdfa3.org> on 2019-02-06 15:25:56 +0100)
  * Upstream changes:     - v0.0.41

 -- Software Heritage autobuilder (on jenkins-debian1) <jenkins@jenkins-debian1.internal.softwareheritage.org>  Wed, 06 Feb 2019 15:33:04 +0000

swh-scheduler (0.0.40-1~swh1) unstable-swh; urgency=medium

  * New upstream release 0.0.40     - (tagged by Antoine R. Dumont
    (@ardumont) <antoine.romain.dumont@gmail.com> on 2019-01-28 16:24:04
    +0100)
  * Upstream changes:     - v0.0.40     - swh.scheduler.tests: Mark db
    tests as such     - Force tox environment to C.UTF-8 locale     -
    Add debug logging in the SWHTask class

 -- Software Heritage autobuilder (on jenkins-debian1) <jenkins@jenkins-debian1.internal.softwareheritage.org>  Mon, 28 Jan 2019 15:30:41 +0000

swh-scheduler (0.0.39-1~swh1) unstable-swh; urgency=medium

  * New upstream release 0.0.39     - (tagged by David Douard
    <david.douard@sdfa3.org> on 2019-01-16 13:37:58 +0100)
  * Upstream changes:     - v0.0.39

 -- Software Heritage autobuilder (on jenkins-debian1) <jenkins@jenkins-debian1.internal.softwareheritage.org>  Wed, 16 Jan 2019 12:42:37 +0000

swh-scheduler (0.0.38-1~swh1) unstable-swh; urgency=medium

  * New upstream release 0.0.38     - (tagged by David Douard
    <david.douard@sdfa3.org> on 2018-12-20 14:39:59 +0100)
  * Upstream changes:     - v0.0.38

 -- Software Heritage autobuilder (on jenkins-debian1) <jenkins@jenkins-debian1.internal.softwareheritage.org>  Wed, 09 Jan 2019 18:32:14 +0000

swh-scheduler (0.0.35-1~swh1) unstable-swh; urgency=medium

  * v0.0.35
  * tests: Add SchedulerTestFixture
  * swh.scheduler.utils: Allow to add more task information
  * sql/40-swh-data: Update new indexer task types for local db

 -- Antoine R. Dumont (@ardumont) <antoine.romain.dumont@gmail.com>  Mon, 29 Oct 2018 10:07:08 +0100

swh-scheduler (0.0.34-1~swh1) unstable-swh; urgency=medium

  * v0.0.34
  * Finalize pytest migration

 -- Antoine R. Dumont (@ardumont) <antoine.romain.dumont@gmail.com>  Thu, 25 Oct 2018 17:52:03 +0200

swh-scheduler (0.0.33-1~swh1) unstable-swh; urgency=medium

  * v0.0.33

 -- David Douard <david.douard@sdfa3.org>  Thu, 25 Oct 2018 16:03:16 +0200

swh-scheduler (0.0.32-1~swh1) unstable-swh; urgency=medium

  * v0.0.32
  * tests: Add celery fixture to ease tests
  * tests: make tests use sql/ files from the package
  * tests: Starting migration towards pytest
  * listener: Make the listener code compatible with new celery (debian
    buster)
  * Make swh_scheduler_create_tasks_from_temp use indexes
  * setup: prepare for pypi upload
  * docs: add a simple README file

 -- Antoine R. Dumont (@ardumont) <antoine.romain.dumont@gmail.com>  Mon, 22 Oct 2018 15:37:51 +0200

swh-scheduler (0.0.31-1~swh1) unstable-swh; urgency=medium

  * v0.0.31
  * sql/swh-scheduler: Make the create_tasks call idempotent
  * swh.scheduler.utils: Open create_task_dict function
  * sql/scheduler-data: Add lister gitlab task types
  * sql/scheduler-data: Reference the existing production lister data
  * swh.scheduler.backend_es: Open sniffing options

 -- Antoine R. Dumont (@ardumont) <antoine.romain.dumont@gmail.com>  Tue, 31 Jul 2018 06:55:39 +0200

swh-scheduler (0.0.30-1~swh1) unstable-swh; urgency=medium

  * v0.0.30
  * swh-scheduler-schema.sql: Archive disabled oneshot tasks as well
  * swh.scheduler.cli: Add policy to pretty printing task routine
  * swh.scheduler.cli: Fix broken cli list-pending since api change

 -- Antoine R. Dumont (@ardumont) <antoine.romain.dumont@gmail.com>  Fri, 22 Jun 2018 18:07:02 +0200

swh-scheduler (0.0.29-1~swh1) unstable-swh; urgency=medium

  * v0.0.29
  * swh.scheduler.cli: Change archival period to rolling month - 1 week
  * swh.scheduler.updater.writer: Force filter resolution to list
  * swh.scheduler.cli: Change default archival period to current month
  * swh.scheduler.cli: Improve logging message
  * swh.scheduler.updater.backend: Adapt configuration path accordingly

 -- Antoine R. Dumont (@ardumont) <antoine.romain.dumont@gmail.com>  Thu, 31 May 2018 11:42:51 +0200

swh-scheduler (0.0.28-1~swh1) unstable-swh; urgency=medium

  * v0.0.28
  * Fix wrong runtime dependencies

 -- Antoine R. Dumont (@ardumont) <antoine.romain.dumont@gmail.com>  Tue, 29 May 2018 14:12:15 +0200

swh-scheduler (0.0.27-1~swh1) unstable-swh; urgency=medium

  * v0.0.27
  * scheduler: Deal with priority in tasks
  * scheduler-update: new package python3-swh.scheduler.updater
  * Contains tools in charge of consuming events from arbitrary sources
  * and update the scheduler db

 -- Antoine R. Dumont (@ardumont) <antoine.romain.dumont@gmail.com>  Tue, 29 May 2018 12:27:34 +0200

swh-scheduler (0.0.26-1~swh1) unstable-swh; urgency=medium

  * v0.0.26
  * swh.scheduler: Fix package build
  * swh.scheduler.tests: Test remote scheduler api as well
  * swh.scheduler: Add tests around removing archivable tasks
  * swh.scheduler: Add tests around filtering archivable tasks
  * swh-scheduler-schema: Fix unneeded drop instructions
  * swh.scheduler.cli: Improve docstring
  * swh.scheduler.cli: Permit to specify the backend to use in cli
  * swh.scheduler.api: Bootstrap scheduler's remote api
  * swh.scheduler: Use `get_scheduler` api to instantiate a scheduler
  * swh.scheduler.backend: Fix docstring

 -- Antoine R. Dumont (@ardumont) <antoine.romain.dumont@gmail.com>  Thu, 26 Apr 2018 17:34:07 +0200

swh-scheduler (0.0.25-1~swh1) unstable-swh; urgency=medium

  * v0.0.25
  * swh.scheduler.cli.archive: Index arguments.kwargs as text

 -- Antoine R. Dumont (@ardumont) <antoine.romain.dumont@gmail.com>  Wed, 18 Apr 2018 12:34:43 +0200

swh-scheduler (0.0.24-1~swh1) unstable-swh; urgency=medium

  * v0.0.24
  * data/template: Do not index the arguments field (it's in _source)
  * data/README: Add a small readme to explain es install step
  * swh.scheduler.cli: Add a bulk index flag to separate read from index

 -- Antoine R. Dumont (@ardumont) <antoine.romain.dumont@gmail.com>  Fri, 13 Apr 2018 14:55:32 +0200

swh-scheduler (0.0.23-1~swh1) unstable-swh; urgency=medium

  * swh.scheduler.cli.archive: Delete only completely indexed tasks
  * Prior to this commit, it could happen that we removed tasks even
  * though we did not yet index associated task_run.
  * Related T986

 -- Antoine R. Dumont (@ardumont) <antoine.romain.dumont@gmail.com>  Tue, 10 Apr 2018 17:43:07 +0200

swh-scheduler (0.0.22-1~swh1) unstable-swh; urgency=medium

  * v0.0.22
  * Update to a more recent python3-elasticsearch client

 -- Antoine R. Dumont (@ardumont) <antoine.romain.dumont@gmail.com>  Mon, 09 Apr 2018 16:09:16 +0200

swh-scheduler (0.0.21-1~swh1) unstable-swh; urgency=medium

  * v0.0.21
  * Adapt default configuration
  * Fix typo in configuration variable name

 -- Antoine R. Dumont (@ardumont) <antoine.romain.dumont@gmail.com>  Fri, 30 Mar 2018 15:02:55 +0200

swh-scheduler (0.0.20-1~swh1) unstable-swh; urgency=medium

  * v0.0.20
  * swh.scheduler.cli.archive: Open completed oneshot or disabled
  * recurring tasks archival endpoint
  * swh.core.serializer: Move to msgpack serialization format
  * swh.scheduler.cli: Unify pretty print output
  * sql/data: Add new task type for loading mercurial dump
  * swh.scheduler.cli: Add sample use case for the scheduling cli
  * swh.scheduler.cli: Open policy column to the scheduling cli
  * swh.scheduler.cli: Open the delimiter option as cli argument
  * Fix issue when updating task-type without any retry delay defined
  * swh-scheduler/data: Add new oneshot scheduling load-mercurial task
  * backend: fix default scheduling_db value for consistency
  * backend: doc: fix return value of create_tasks

 -- Antoine R. Dumont (@ardumont) <antoine.romain.dumont@gmail.com>  Fri, 30 Mar 2018 11:44:18 +0200

swh-scheduler (0.0.19-1~swh1) unstable-swh; urgency=medium

  * v0.0.19
  * swh.scheduler.utils: Open utility function to create oneshot task

 -- Antoine R. Dumont (@ardumont) <antoine.romain.dumont@gmail.com>  Wed, 29 Nov 2017 12:51:15 +0100

swh-scheduler (0.0.18-1~swh1) unstable-swh; urgency=medium

  * Release swh.scheduler v0.0.18
  * Celery 4 compatibility

 -- Nicolas Dandrimont <nicolas@dandrimont.eu>  Wed, 08 Nov 2017 17:06:22 +0100

swh-scheduler (0.0.17-1~swh1) unstable-swh; urgency=medium

  * Release swh.scheduler version 0.0.17
  * Update packaging runes

 -- Nicolas Dandrimont <nicolas@dandrimont.eu>  Thu, 12 Oct 2017 18:49:02 +0200

swh-scheduler (0.0.16-1~swh1) unstable-swh; urgency=medium

  * Release swh-scheduler v0.0.16
  * add some tests
  * implement one-shot tasks
  * implement retry on temporary failure

 -- Nicolas Dandrimont <nicolas@dandrimont.eu>  Mon, 07 Aug 2017 18:44:03 +0200

swh-scheduler (0.0.15-1~swh1) unstable-swh; urgency=medium

  * Release swh-scheduler v0.0.15
  * Add some methods to get the length of task queues
  * worker: Show logs on stdout if loglevel = debug

 -- Nicolas Dandrimont <nicolas@dandrimont.eu>  Mon, 19 Jun 2017 19:44:56 +0200

swh-scheduler (0.0.14-1~swh1) unstable-swh; urgency=medium

  * Release swh.scheduler 0.0.14
  * Make the return value of tasks available in the listener

 -- Nicolas Dandrimont <nicolas@dandrimont.eu>  Mon, 12 Jun 2017 17:50:32 +0200

swh-scheduler (0.0.13-1~swh1) unstable-swh; urgency=medium

  * Release swh.scheduler v0.0.13
  * Use systemd for logging rather than PostgreSQL

 -- Nicolas Dandrimont <nicolas@dandrimont.eu>  Fri, 07 Apr 2017 11:57:50 +0200

swh-scheduler (0.0.12-1~swh1) unstable-swh; urgency=medium

  * Release swh.scheduler v0.0.12
  * Only log to database if the configuration is present

 -- Nicolas Dandrimont <nicolas@dandrimont.eu>  Thu, 09 Mar 2017 11:12:45 +0100

swh-scheduler (0.0.11-1~swh1) unstable-swh; urgency=medium

  * Release swh.scheduler v0.0.11
  * add utils.get_task

 -- Nicolas Dandrimont <nicolas@dandrimont.eu>  Tue, 14 Feb 2017 19:49:34 +0100

swh-scheduler (0.0.10-1~swh1) unstable-swh; urgency=medium

  * Release swh.scheduler v0.0.10
  * Allow disabling tasks

 -- Nicolas Dandrimont <nicolas@dandrimont.eu>  Thu, 20 Oct 2016 17:20:17 +0200

swh-scheduler (0.0.9-1~swh1) unstable-swh; urgency=medium

  * Release swh.scheduler v0.0.9
  * Revert management of one shot tasks
  * Add possibility of launching several worker instances

 -- Nicolas Dandrimont <nicolas@dandrimont.eu>  Fri, 02 Sep 2016 17:09:18 +0200

swh-scheduler (0.0.7-1~swh1) unstable-swh; urgency=medium

  * v0.0.7
  * Add oneshot task

 -- Antoine R. Dumont (@ardumont) <antoine.romain.dumont@gmail.com>  Fri, 01 Jul 2016 16:42:45 +0200

swh-scheduler (0.0.6-1~swh1) unstable-swh; urgency=medium

  * Release swh-scheduler v0.0.6
  * More reliability and efficiency when scheduling a lot of tasks

 -- Nicolas Dandrimont <nicolas@dandrimont.eu>  Wed, 24 Feb 2016 18:46:57 +0100

swh-scheduler (0.0.5-1~swh1) unstable-swh; urgency=medium

  * Release swh.scheduler v0.0.5
  * Use copy for task mass-scheduling

 -- Nicolas Dandrimont <nicolas@dandrimont.eu>  Wed, 24 Feb 2016 12:13:38 +0100

swh-scheduler (0.0.4-1~swh1) unstable-swh; urgency=medium

  * Release swh-scheduler v0.0.4
  * general cleanup of the backend
  * use arrow instead of dateutil
  * add new cli program

 -- Nicolas Dandrimont <nicolas@dandrimont.eu>  Tue, 23 Feb 2016 17:46:04 +0100

swh-scheduler (0.0.3-1~swh1) unstable-swh; urgency=medium

  * Release swh.scheduler version 0.0.3
  * Implement the timestamp arguments to the task_run functions
  * Make the celery event listener use a reliable queue

 -- Nicolas Dandrimont <nicolas@dandrimont.eu>  Mon, 22 Feb 2016 15:14:28 +0100

swh-scheduler (0.0.2-1~swh1) unstable-swh; urgency=medium

  * Release swh.scheduler v0.0.2
  * Multiple schema changes
  * Initial releases for the celery job runner and the event listener

 -- Nicolas Dandrimont <nicolas@dandrimont.eu>  Fri, 19 Feb 2016 18:50:47 +0100

swh-scheduler (0.0.1-1~swh1) unstable-swh; urgency=medium

  * Initial release
  * Release swh.scheduler v0.0.1
  * Move swh.core.scheduling and swh.core.worker to swh.scheduler

 -- Nicolas Dandrimont <nicolas@dandrimont.eu>  Mon, 15 Feb 2016 11:07:30 +0100<|MERGE_RESOLUTION|>--- conflicted
+++ resolved
@@ -1,10 +1,3 @@
-<<<<<<< HEAD
-swh-scheduler (1.9.1-1~swh1~bpo10+1) buster-swh; urgency=medium
-
-  * Rebuild for buster-swh
-
- -- Software Heritage autobuilder (on jenkins-debian1) <jenkins@jenkins-debian1.internal.softwareheritage.org>  Tue, 13 Jun 2023 11:16:57 +0000
-=======
 swh-scheduler (1.9.2-1~swh1) unstable-swh; urgency=medium
 
   * New upstream release 1.9.2     - (tagged by Antoine R. Dumont
@@ -16,7 +9,6 @@
     Fix docstring format
 
  -- Software Heritage autobuilder (on jenkins-debian1) <jenkins@jenkins-debian1.internal.softwareheritage.org>  Mon, 10 Jul 2023 15:12:00 +0000
->>>>>>> a79332f4
 
 swh-scheduler (1.9.1-1~swh1) unstable-swh; urgency=medium
 
