<<<<<<< HEAD
swh-scheduler (0.0.41-1~swh1~bpo9+1) stretch-swh; urgency=medium

  * Rebuild for stretch-swh

 -- Software Heritage autobuilder (on jenkins-debian1) <jenkins@jenkins-debian1.internal.softwareheritage.org>  Sat, 09 Feb 2019 20:49:52 +0000
=======
swh-scheduler (0.0.42-1~swh1) unstable-swh; urgency=medium

  * New upstream release 0.0.42     - (tagged by Antoine R. Dumont
    (@ardumont) <antoine.romain.dumont@gmail.com> on 2019-02-11 14:28:10
    +0100)
  * Upstream changes:     - v0.0.42     - Fix dependency requirements
    for hypothesis

 -- Software Heritage autobuilder (on jenkins-debian1) <jenkins@jenkins-debian1.internal.softwareheritage.org>  Mon, 11 Feb 2019 13:33:48 +0000
>>>>>>> 66518be3

swh-scheduler (0.0.41-1~swh1) unstable-swh; urgency=medium

  * New upstream release 0.0.41     - (tagged by David Douard
    <david.douard@sdfa3.org> on 2019-02-06 15:25:56 +0100)
  * Upstream changes:     - v0.0.41

 -- Software Heritage autobuilder (on jenkins-debian1) <jenkins@jenkins-debian1.internal.softwareheritage.org>  Wed, 06 Feb 2019 15:33:04 +0000

swh-scheduler (0.0.40-1~swh1) unstable-swh; urgency=medium

  * New upstream release 0.0.40     - (tagged by Antoine R. Dumont
    (@ardumont) <antoine.romain.dumont@gmail.com> on 2019-01-28 16:24:04
    +0100)
  * Upstream changes:     - v0.0.40     - swh.scheduler.tests: Mark db
    tests as such     - Force tox environment to C.UTF-8 locale     -
    Add debug logging in the SWHTask class

 -- Software Heritage autobuilder (on jenkins-debian1) <jenkins@jenkins-debian1.internal.softwareheritage.org>  Mon, 28 Jan 2019 15:30:41 +0000

swh-scheduler (0.0.39-1~swh1) unstable-swh; urgency=medium

  * New upstream release 0.0.39     - (tagged by David Douard
    <david.douard@sdfa3.org> on 2019-01-16 13:37:58 +0100)
  * Upstream changes:     - v0.0.39

 -- Software Heritage autobuilder (on jenkins-debian1) <jenkins@jenkins-debian1.internal.softwareheritage.org>  Wed, 16 Jan 2019 12:42:37 +0000

swh-scheduler (0.0.38-1~swh1) unstable-swh; urgency=medium

  * New upstream release 0.0.38     - (tagged by David Douard
    <david.douard@sdfa3.org> on 2018-12-20 14:39:59 +0100)
  * Upstream changes:     - v0.0.38

 -- Software Heritage autobuilder (on jenkins-debian1) <jenkins@jenkins-debian1.internal.softwareheritage.org>  Wed, 09 Jan 2019 18:32:14 +0000

swh-scheduler (0.0.35-1~swh1) unstable-swh; urgency=medium

  * v0.0.35
  * tests: Add SchedulerTestFixture
  * swh.scheduler.utils: Allow to add more task information
  * sql/40-swh-data: Update new indexer task types for local db

 -- Antoine R. Dumont (@ardumont) <antoine.romain.dumont@gmail.com>  Mon, 29 Oct 2018 10:07:08 +0100

swh-scheduler (0.0.34-1~swh1) unstable-swh; urgency=medium

  * v0.0.34
  * Finalize pytest migration

 -- Antoine R. Dumont (@ardumont) <antoine.romain.dumont@gmail.com>  Thu, 25 Oct 2018 17:52:03 +0200

swh-scheduler (0.0.33-1~swh1) unstable-swh; urgency=medium

  * v0.0.33

 -- David Douard <david.douard@sdfa3.org>  Thu, 25 Oct 2018 16:03:16 +0200

swh-scheduler (0.0.32-1~swh1) unstable-swh; urgency=medium

  * v0.0.32
  * tests: Add celery fixture to ease tests
  * tests: make tests use sql/ files from the package
  * tests: Starting migration towards pytest
  * listener: Make the listener code compatible with new celery (debian
    buster)
  * Make swh_scheduler_create_tasks_from_temp use indexes
  * setup: prepare for pypi upload
  * docs: add a simple README file

 -- Antoine R. Dumont (@ardumont) <antoine.romain.dumont@gmail.com>  Mon, 22 Oct 2018 15:37:51 +0200

swh-scheduler (0.0.31-1~swh1) unstable-swh; urgency=medium

  * v0.0.31
  * sql/swh-scheduler: Make the create_tasks call idempotent
  * swh.scheduler.utils: Open create_task_dict function
  * sql/scheduler-data: Add lister gitlab task types
  * sql/scheduler-data: Reference the existing production lister data
  * swh.scheduler.backend_es: Open sniffing options

 -- Antoine R. Dumont (@ardumont) <antoine.romain.dumont@gmail.com>  Tue, 31 Jul 2018 06:55:39 +0200

swh-scheduler (0.0.30-1~swh1) unstable-swh; urgency=medium

  * v0.0.30
  * swh-scheduler-schema.sql: Archive disabled oneshot tasks as well
  * swh.scheduler.cli: Add policy to pretty printing task routine
  * swh.scheduler.cli: Fix broken cli list-pending since api change

 -- Antoine R. Dumont (@ardumont) <antoine.romain.dumont@gmail.com>  Fri, 22 Jun 2018 18:07:02 +0200

swh-scheduler (0.0.29-1~swh1) unstable-swh; urgency=medium

  * v0.0.29
  * swh.scheduler.cli: Change archival period to rolling month - 1 week
  * swh.scheduler.updater.writer: Force filter resolution to list
  * swh.scheduler.cli: Change default archival period to current month
  * swh.scheduler.cli: Improve logging message
  * swh.scheduler.updater.backend: Adapt configuration path accordingly

 -- Antoine R. Dumont (@ardumont) <antoine.romain.dumont@gmail.com>  Thu, 31 May 2018 11:42:51 +0200

swh-scheduler (0.0.28-1~swh1) unstable-swh; urgency=medium

  * v0.0.28
  * Fix wrong runtime dependencies

 -- Antoine R. Dumont (@ardumont) <antoine.romain.dumont@gmail.com>  Tue, 29 May 2018 14:12:15 +0200

swh-scheduler (0.0.27-1~swh1) unstable-swh; urgency=medium

  * v0.0.27
  * scheduler: Deal with priority in tasks
  * scheduler-update: new package python3-swh.scheduler.updater
  * Contains tools in charge of consuming events from arbitrary sources
  * and update the scheduler db

 -- Antoine R. Dumont (@ardumont) <antoine.romain.dumont@gmail.com>  Tue, 29 May 2018 12:27:34 +0200

swh-scheduler (0.0.26-1~swh1) unstable-swh; urgency=medium

  * v0.0.26
  * swh.scheduler: Fix package build
  * swh.scheduler.tests: Test remote scheduler api as well
  * swh.scheduler: Add tests around removing archivable tasks
  * swh.scheduler: Add tests around filtering archivable tasks
  * swh-scheduler-schema: Fix unneeded drop instructions
  * swh.scheduler.cli: Improve docstring
  * swh.scheduler.cli: Permit to specify the backend to use in cli
  * swh.scheduler.api: Bootstrap scheduler's remote api
  * swh.scheduler: Use `get_scheduler` api to instantiate a scheduler
  * swh.scheduler.backend: Fix docstring

 -- Antoine R. Dumont (@ardumont) <antoine.romain.dumont@gmail.com>  Thu, 26 Apr 2018 17:34:07 +0200

swh-scheduler (0.0.25-1~swh1) unstable-swh; urgency=medium

  * v0.0.25
  * swh.scheduler.cli.archive: Index arguments.kwargs as text

 -- Antoine R. Dumont (@ardumont) <antoine.romain.dumont@gmail.com>  Wed, 18 Apr 2018 12:34:43 +0200

swh-scheduler (0.0.24-1~swh1) unstable-swh; urgency=medium

  * v0.0.24
  * data/template: Do not index the arguments field (it's in _source)
  * data/README: Add a small readme to explain es install step
  * swh.scheduler.cli: Add a bulk index flag to separate read from index

 -- Antoine R. Dumont (@ardumont) <antoine.romain.dumont@gmail.com>  Fri, 13 Apr 2018 14:55:32 +0200

swh-scheduler (0.0.23-1~swh1) unstable-swh; urgency=medium

  * swh.scheduler.cli.archive: Delete only completely indexed tasks
  * Prior to this commit, it could happen that we removed tasks even
  * though we did not yet index associated task_run.
  * Related T986

 -- Antoine R. Dumont (@ardumont) <antoine.romain.dumont@gmail.com>  Tue, 10 Apr 2018 17:43:07 +0200

swh-scheduler (0.0.22-1~swh1) unstable-swh; urgency=medium

  * v0.0.22
  * Update to a more recent python3-elasticsearch client

 -- Antoine R. Dumont (@ardumont) <antoine.romain.dumont@gmail.com>  Mon, 09 Apr 2018 16:09:16 +0200

swh-scheduler (0.0.21-1~swh1) unstable-swh; urgency=medium

  * v0.0.21
  * Adapt default configuration
  * Fix typo in configuration variable name

 -- Antoine R. Dumont (@ardumont) <antoine.romain.dumont@gmail.com>  Fri, 30 Mar 2018 15:02:55 +0200

swh-scheduler (0.0.20-1~swh1) unstable-swh; urgency=medium

  * v0.0.20
  * swh.scheduler.cli.archive: Open completed oneshot or disabled
  * recurring tasks archival endpoint
  * swh.core.serializer: Move to msgpack serialization format
  * swh.scheduler.cli: Unify pretty print output
  * sql/data: Add new task type for loading mercurial dump
  * swh.scheduler.cli: Add sample use case for the scheduling cli
  * swh.scheduler.cli: Open policy column to the scheduling cli
  * swh.scheduler.cli: Open the delimiter option as cli argument
  * Fix issue when updating task-type without any retry delay defined
  * swh-scheduler/data: Add new oneshot scheduling load-mercurial task
  * backend: fix default scheduling_db value for consistency
  * backend: doc: fix return value of create_tasks

 -- Antoine R. Dumont (@ardumont) <antoine.romain.dumont@gmail.com>  Fri, 30 Mar 2018 11:44:18 +0200

swh-scheduler (0.0.19-1~swh1) unstable-swh; urgency=medium

  * v0.0.19
  * swh.scheduler.utils: Open utility function to create oneshot task

 -- Antoine R. Dumont (@ardumont) <antoine.romain.dumont@gmail.com>  Wed, 29 Nov 2017 12:51:15 +0100

swh-scheduler (0.0.18-1~swh1) unstable-swh; urgency=medium

  * Release swh.scheduler v0.0.18
  * Celery 4 compatibility

 -- Nicolas Dandrimont <nicolas@dandrimont.eu>  Wed, 08 Nov 2017 17:06:22 +0100

swh-scheduler (0.0.17-1~swh1) unstable-swh; urgency=medium

  * Release swh.scheduler version 0.0.17
  * Update packaging runes

 -- Nicolas Dandrimont <nicolas@dandrimont.eu>  Thu, 12 Oct 2017 18:49:02 +0200

swh-scheduler (0.0.16-1~swh1) unstable-swh; urgency=medium

  * Release swh-scheduler v0.0.16
  * add some tests
  * implement one-shot tasks
  * implement retry on temporary failure

 -- Nicolas Dandrimont <nicolas@dandrimont.eu>  Mon, 07 Aug 2017 18:44:03 +0200

swh-scheduler (0.0.15-1~swh1) unstable-swh; urgency=medium

  * Release swh-scheduler v0.0.15
  * Add some methods to get the length of task queues
  * worker: Show logs on stdout if loglevel = debug

 -- Nicolas Dandrimont <nicolas@dandrimont.eu>  Mon, 19 Jun 2017 19:44:56 +0200

swh-scheduler (0.0.14-1~swh1) unstable-swh; urgency=medium

  * Release swh.scheduler 0.0.14
  * Make the return value of tasks available in the listener

 -- Nicolas Dandrimont <nicolas@dandrimont.eu>  Mon, 12 Jun 2017 17:50:32 +0200

swh-scheduler (0.0.13-1~swh1) unstable-swh; urgency=medium

  * Release swh.scheduler v0.0.13
  * Use systemd for logging rather than PostgreSQL

 -- Nicolas Dandrimont <nicolas@dandrimont.eu>  Fri, 07 Apr 2017 11:57:50 +0200

swh-scheduler (0.0.12-1~swh1) unstable-swh; urgency=medium

  * Release swh.scheduler v0.0.12
  * Only log to database if the configuration is present

 -- Nicolas Dandrimont <nicolas@dandrimont.eu>  Thu, 09 Mar 2017 11:12:45 +0100

swh-scheduler (0.0.11-1~swh1) unstable-swh; urgency=medium

  * Release swh.scheduler v0.0.11
  * add utils.get_task

 -- Nicolas Dandrimont <nicolas@dandrimont.eu>  Tue, 14 Feb 2017 19:49:34 +0100

swh-scheduler (0.0.10-1~swh1) unstable-swh; urgency=medium

  * Release swh.scheduler v0.0.10
  * Allow disabling tasks

 -- Nicolas Dandrimont <nicolas@dandrimont.eu>  Thu, 20 Oct 2016 17:20:17 +0200

swh-scheduler (0.0.9-1~swh1) unstable-swh; urgency=medium

  * Release swh.scheduler v0.0.9
  * Revert management of one shot tasks
  * Add possibility of launching several worker instances

 -- Nicolas Dandrimont <nicolas@dandrimont.eu>  Fri, 02 Sep 2016 17:09:18 +0200

swh-scheduler (0.0.7-1~swh1) unstable-swh; urgency=medium

  * v0.0.7
  * Add oneshot task

 -- Antoine R. Dumont (@ardumont) <antoine.romain.dumont@gmail.com>  Fri, 01 Jul 2016 16:42:45 +0200

swh-scheduler (0.0.6-1~swh1) unstable-swh; urgency=medium

  * Release swh-scheduler v0.0.6
  * More reliability and efficiency when scheduling a lot ot tasks

 -- Nicolas Dandrimont <nicolas@dandrimont.eu>  Wed, 24 Feb 2016 18:46:57 +0100

swh-scheduler (0.0.5-1~swh1) unstable-swh; urgency=medium

  * Release swh.scheduler v0.0.5
  * Use copy for task mass-scheduling

 -- Nicolas Dandrimont <nicolas@dandrimont.eu>  Wed, 24 Feb 2016 12:13:38 +0100

swh-scheduler (0.0.4-1~swh1) unstable-swh; urgency=medium

  * Release swh-scheduler v0.0.4
  * general cleanup of the backend
  * use arrow instead of dateutil
  * add new cli program

 -- Nicolas Dandrimont <nicolas@dandrimont.eu>  Tue, 23 Feb 2016 17:46:04 +0100

swh-scheduler (0.0.3-1~swh1) unstable-swh; urgency=medium

  * Release swh.scheduler version 0.0.3
  * Implement the timestamp arguments to the task_run functions
  * Make the celery event listener use a reliable queue

 -- Nicolas Dandrimont <nicolas@dandrimont.eu>  Mon, 22 Feb 2016 15:14:28 +0100

swh-scheduler (0.0.2-1~swh1) unstable-swh; urgency=medium

  * Release swh.scheduler v0.0.2
  * Multiple schema changes
  * Initial releases for the celery job runner and the event listener

 -- Nicolas Dandrimont <nicolas@dandrimont.eu>  Fri, 19 Feb 2016 18:50:47 +0100

swh-scheduler (0.0.1-1~swh1) unstable-swh; urgency=medium

  * Initial release
  * Release swh.scheduler v0.0.1
  * Move swh.core.scheduling and swh.core.worker to swh.scheduler

 -- Nicolas Dandrimont <nicolas@dandrimont.eu>  Mon, 15 Feb 2016 11:07:30 +0100<|MERGE_RESOLUTION|>--- conflicted
+++ resolved
@@ -1,10 +1,3 @@
-<<<<<<< HEAD
-swh-scheduler (0.0.41-1~swh1~bpo9+1) stretch-swh; urgency=medium
-
-  * Rebuild for stretch-swh
-
- -- Software Heritage autobuilder (on jenkins-debian1) <jenkins@jenkins-debian1.internal.softwareheritage.org>  Sat, 09 Feb 2019 20:49:52 +0000
-=======
 swh-scheduler (0.0.42-1~swh1) unstable-swh; urgency=medium
 
   * New upstream release 0.0.42     - (tagged by Antoine R. Dumont
@@ -14,7 +7,6 @@
     for hypothesis
 
  -- Software Heritage autobuilder (on jenkins-debian1) <jenkins@jenkins-debian1.internal.softwareheritage.org>  Mon, 11 Feb 2019 13:33:48 +0000
->>>>>>> 66518be3
 
 swh-scheduler (0.0.41-1~swh1) unstable-swh; urgency=medium
 
