<<<<<<< HEAD
swh-scheduler (0.0.22-1~swh1~bpo9+1) stretch-swh; urgency=medium

  * Rebuild for stretch-backports.

 -- Antoine R. Dumont (@ardumont) <antoine.romain.dumont@gmail.com>  Mon, 09 Apr 2018 16:09:16 +0200
=======
swh-scheduler (0.0.23-1~swh1) unstable-swh; urgency=medium

  * swh.scheduler.cli.archive: Delete only completely indexed tasks
  * Prior to this commit, it could happen that we removed tasks even
  * though we did not yet index associated task_run.
  * Related T986

 -- Antoine R. Dumont (@ardumont) <antoine.romain.dumont@gmail.com>  Tue, 10 Apr 2018 17:43:07 +0200
>>>>>>> 9bbff80e

swh-scheduler (0.0.22-1~swh1) unstable-swh; urgency=medium

  * v0.0.22
  * Update to a more recent python3-elasticsearch client

 -- Antoine R. Dumont (@ardumont) <antoine.romain.dumont@gmail.com>  Mon, 09 Apr 2018 16:09:16 +0200

swh-scheduler (0.0.21-1~swh1) unstable-swh; urgency=medium

  * v0.0.21
  * Adapt default configuration
  * Fix typo in configuration variable name

 -- Antoine R. Dumont (@ardumont) <antoine.romain.dumont@gmail.com>  Fri, 30 Mar 2018 15:02:55 +0200

swh-scheduler (0.0.20-1~swh1) unstable-swh; urgency=medium

  * v0.0.20
  * swh.scheduler.cli.archive: Open completed oneshot or disabled
  * recurring tasks archival endpoint
  * swh.core.serializer: Move to msgpack serialization format
  * swh.scheduler.cli: Unify pretty print output
  * sql/data: Add new task type for loading mercurial dump
  * swh.scheduler.cli: Add sample use case for the scheduling cli
  * swh.scheduler.cli: Open policy column to the scheduling cli
  * swh.scheduler.cli: Open the delimiter option as cli argument
  * Fix issue when updating task-type without any retry delay defined
  * swh-scheduler/data: Add new oneshot scheduling load-mercurial task
  * backend: fix default scheduling_db value for consistency
  * backend: doc: fix return value of create_tasks

 -- Antoine R. Dumont (@ardumont) <antoine.romain.dumont@gmail.com>  Fri, 30 Mar 2018 11:44:18 +0200

swh-scheduler (0.0.19-1~swh1) unstable-swh; urgency=medium

  * v0.0.19
  * swh.scheduler.utils: Open utility function to create oneshot task

 -- Antoine R. Dumont (@ardumont) <antoine.romain.dumont@gmail.com>  Wed, 29 Nov 2017 12:51:15 +0100

swh-scheduler (0.0.18-1~swh1) unstable-swh; urgency=medium

  * Release swh.scheduler v0.0.18
  * Celery 4 compatibility

 -- Nicolas Dandrimont <nicolas@dandrimont.eu>  Wed, 08 Nov 2017 17:06:22 +0100

swh-scheduler (0.0.17-1~swh1) unstable-swh; urgency=medium

  * Release swh.scheduler version 0.0.17
  * Update packaging runes

 -- Nicolas Dandrimont <nicolas@dandrimont.eu>  Thu, 12 Oct 2017 18:49:02 +0200

swh-scheduler (0.0.16-1~swh1) unstable-swh; urgency=medium

  * Release swh-scheduler v0.0.16
  * add some tests
  * implement one-shot tasks
  * implement retry on temporary failure

 -- Nicolas Dandrimont <nicolas@dandrimont.eu>  Mon, 07 Aug 2017 18:44:03 +0200

swh-scheduler (0.0.15-1~swh1) unstable-swh; urgency=medium

  * Release swh-scheduler v0.0.15
  * Add some methods to get the length of task queues
  * worker: Show logs on stdout if loglevel = debug

 -- Nicolas Dandrimont <nicolas@dandrimont.eu>  Mon, 19 Jun 2017 19:44:56 +0200

swh-scheduler (0.0.14-1~swh1) unstable-swh; urgency=medium

  * Release swh.scheduler 0.0.14
  * Make the return value of tasks available in the listener

 -- Nicolas Dandrimont <nicolas@dandrimont.eu>  Mon, 12 Jun 2017 17:50:32 +0200

swh-scheduler (0.0.13-1~swh1) unstable-swh; urgency=medium

  * Release swh.scheduler v0.0.13
  * Use systemd for logging rather than PostgreSQL

 -- Nicolas Dandrimont <nicolas@dandrimont.eu>  Fri, 07 Apr 2017 11:57:50 +0200

swh-scheduler (0.0.12-1~swh1) unstable-swh; urgency=medium

  * Release swh.scheduler v0.0.12
  * Only log to database if the configuration is present

 -- Nicolas Dandrimont <nicolas@dandrimont.eu>  Thu, 09 Mar 2017 11:12:45 +0100

swh-scheduler (0.0.11-1~swh1) unstable-swh; urgency=medium

  * Release swh.scheduler v0.0.11
  * add utils.get_task

 -- Nicolas Dandrimont <nicolas@dandrimont.eu>  Tue, 14 Feb 2017 19:49:34 +0100

swh-scheduler (0.0.10-1~swh1) unstable-swh; urgency=medium

  * Release swh.scheduler v0.0.10
  * Allow disabling tasks

 -- Nicolas Dandrimont <nicolas@dandrimont.eu>  Thu, 20 Oct 2016 17:20:17 +0200

swh-scheduler (0.0.9-1~swh1) unstable-swh; urgency=medium

  * Release swh.scheduler v0.0.9
  * Revert management of one shot tasks
  * Add possibility of launching several worker instances

 -- Nicolas Dandrimont <nicolas@dandrimont.eu>  Fri, 02 Sep 2016 17:09:18 +0200

swh-scheduler (0.0.7-1~swh1) unstable-swh; urgency=medium

  * v0.0.7
  * Add oneshot task

 -- Antoine R. Dumont (@ardumont) <antoine.romain.dumont@gmail.com>  Fri, 01 Jul 2016 16:42:45 +0200

swh-scheduler (0.0.6-1~swh1) unstable-swh; urgency=medium

  * Release swh-scheduler v0.0.6
  * More reliability and efficiency when scheduling a lot ot tasks

 -- Nicolas Dandrimont <nicolas@dandrimont.eu>  Wed, 24 Feb 2016 18:46:57 +0100

swh-scheduler (0.0.5-1~swh1) unstable-swh; urgency=medium

  * Release swh.scheduler v0.0.5
  * Use copy for task mass-scheduling

 -- Nicolas Dandrimont <nicolas@dandrimont.eu>  Wed, 24 Feb 2016 12:13:38 +0100

swh-scheduler (0.0.4-1~swh1) unstable-swh; urgency=medium

  * Release swh-scheduler v0.0.4
  * general cleanup of the backend
  * use arrow instead of dateutil
  * add new cli program

 -- Nicolas Dandrimont <nicolas@dandrimont.eu>  Tue, 23 Feb 2016 17:46:04 +0100

swh-scheduler (0.0.3-1~swh1) unstable-swh; urgency=medium

  * Release swh.scheduler version 0.0.3
  * Implement the timestamp arguments to the task_run functions
  * Make the celery event listener use a reliable queue

 -- Nicolas Dandrimont <nicolas@dandrimont.eu>  Mon, 22 Feb 2016 15:14:28 +0100

swh-scheduler (0.0.2-1~swh1) unstable-swh; urgency=medium

  * Release swh.scheduler v0.0.2
  * Multiple schema changes
  * Initial releases for the celery job runner and the event listener

 -- Nicolas Dandrimont <nicolas@dandrimont.eu>  Fri, 19 Feb 2016 18:50:47 +0100

swh-scheduler (0.0.1-1~swh1) unstable-swh; urgency=medium

  * Initial release
  * Release swh.scheduler v0.0.1
  * Move swh.core.scheduling and swh.core.worker to swh.scheduler

 -- Nicolas Dandrimont <nicolas@dandrimont.eu>  Mon, 15 Feb 2016 11:07:30 +0100<|MERGE_RESOLUTION|>--- conflicted
+++ resolved
@@ -1,10 +1,3 @@
-<<<<<<< HEAD
-swh-scheduler (0.0.22-1~swh1~bpo9+1) stretch-swh; urgency=medium
-
-  * Rebuild for stretch-backports.
-
- -- Antoine R. Dumont (@ardumont) <antoine.romain.dumont@gmail.com>  Mon, 09 Apr 2018 16:09:16 +0200
-=======
 swh-scheduler (0.0.23-1~swh1) unstable-swh; urgency=medium
 
   * swh.scheduler.cli.archive: Delete only completely indexed tasks
@@ -13,7 +6,6 @@
   * Related T986
 
  -- Antoine R. Dumont (@ardumont) <antoine.romain.dumont@gmail.com>  Tue, 10 Apr 2018 17:43:07 +0200
->>>>>>> 9bbff80e
 
 swh-scheduler (0.0.22-1~swh1) unstable-swh; urgency=medium
 
