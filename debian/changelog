<<<<<<< HEAD
swh-scheduler (0.0.48-1~swh1~bpo9+1) stretch-swh; urgency=medium

  * Rebuild for stretch-swh

 -- Software Heritage autobuilder (on jenkins-debian1) <jenkins@jenkins-debian1.internal.softwareheritage.org>  Fri, 22 Feb 2019 15:19:03 +0000
=======
swh-scheduler (0.0.49-1~swh2) unstable-swh; urgency=medium

  * Export LC_ALL=C.UTF-8

 -- Nicolas Dandrimont <olasd@softwareheritage.org>  Thu, 14 Mar 2019 13:42:24 +0100

swh-scheduler (0.0.49-1~swh1) unstable-swh; urgency=medium

  * New upstream release 0.0.49     - (tagged by Nicolas Dandrimont
    <nicolas@dandrimont.eu> on 2019-03-03 08:48:04 +0100)
  * Upstream changes:     - Release swh.scheduler v0.0.49     - various
    fixes around celery behavior     - move wsgi endpoint to a separate
    module     - add tests for the CLI

 -- Software Heritage autobuilder (on jenkins-debian1) <jenkins@jenkins-debian1.internal.softwareheritage.org>  Sun, 03 Mar 2019 07:55:41 +0000
>>>>>>> 3c9497d8

swh-scheduler (0.0.48-1~swh1) unstable-swh; urgency=medium

  * New upstream release 0.0.48     - (tagged by Antoine R. Dumont
    (@ardumont) <antoine.romain.dumont@gmail.com> on 2019-02-22 16:11:51
    +0100)
  * Upstream changes:     - v0.0.48     - Fix comment on main scheduler
    schema

 -- Software Heritage autobuilder (on jenkins-debian1) <jenkins@jenkins-debian1.internal.softwareheritage.org>  Fri, 22 Feb 2019 15:17:20 +0000

swh-scheduler (0.0.47-1~swh2) unstable-swh; urgency=low

  * Upstream release to fix build dependencies issue

 -- Antoine Romain Dumont (@ardumont) <antoine.romain.dumont@gmail.com>  Thu, 21 Feb 2019 15:41:24 +0100

swh-scheduler (0.0.47-1~swh1) unstable-swh; urgency=medium

  * New upstream release 0.0.47     - (tagged by Valentin Lorentz
    <vlorentz@softwareheritage.org> on 2019-02-20 16:53:20 +0100)
  * Upstream changes:     - Fix crash of SchedulerBackend.search_tasks
    when no argument is given.

 -- Software Heritage autobuilder (on jenkins-debian1) <jenkins@jenkins-debian1.internal.softwareheritage.org>  Thu, 21 Feb 2019 09:13:07 +0000

swh-scheduler (0.0.46-1~swh1) unstable-swh; urgency=medium

  * New upstream release 0.0.46     - (tagged by Antoine R. Dumont
    (@ardumont) <antoine.romain.dumont@gmail.com> on 2019-02-15 15:05:47
    +0100)
  * Upstream changes:     - v0.0.46     - scheduler.task: Remove no
    longer used Task class

 -- Software Heritage autobuilder (on jenkins-debian1) <jenkins@jenkins-debian1.internal.softwareheritage.org>  Fri, 15 Feb 2019 14:15:26 +0000

swh-scheduler (0.0.45-1~swh1) unstable-swh; urgency=medium

  * New upstream release 0.0.45     - (tagged by Antoine R. Dumont
    (@ardumont) <antoine.romain.dumont@gmail.com> on 2019-02-15 10:43:07
    +0100)
  * Upstream changes:     - v0.0.45     - celery_backend/config: Fix
    loglevel for amqp module

 -- Software Heritage autobuilder (on jenkins-debian1) <jenkins@jenkins-debian1.internal.softwareheritage.org>  Fri, 15 Feb 2019 09:48:25 +0000

swh-scheduler (0.0.44-1~swh1) unstable-swh; urgency=medium

  * New upstream release 0.0.44     - (tagged by Antoine R. Dumont
    (@ardumont) <antoine.romain.dumont@gmail.com> on 2019-02-13 16:29:05
    +0100)
  * Upstream changes:     - v0.0.44     - swh-scheduler-api: Fix
    configuration read too many times

 -- Software Heritage autobuilder (on jenkins-debian1) <jenkins@jenkins-debian1.internal.softwareheritage.org>  Wed, 13 Feb 2019 15:34:34 +0000

swh-scheduler (0.0.43-1~swh1) unstable-swh; urgency=medium

  * New upstream release 0.0.43     - (tagged by David Douard
    <david.douard@sdfa3.org> on 2019-02-13 15:27:27 +0100)
  * Upstream changes:     - v0.0.43

 -- Software Heritage autobuilder (on jenkins-debian1) <jenkins@jenkins-debian1.internal.softwareheritage.org>  Wed, 13 Feb 2019 14:46:59 +0000

swh-scheduler (0.0.42-1~swh1) unstable-swh; urgency=medium

  * New upstream release 0.0.42     - (tagged by Antoine R. Dumont
    (@ardumont) <antoine.romain.dumont@gmail.com> on 2019-02-11 14:28:10
    +0100)
  * Upstream changes:     - v0.0.42     - Fix dependency requirements
    for hypothesis

 -- Software Heritage autobuilder (on jenkins-debian1) <jenkins@jenkins-debian1.internal.softwareheritage.org>  Mon, 11 Feb 2019 13:33:48 +0000

swh-scheduler (0.0.41-1~swh1) unstable-swh; urgency=medium

  * New upstream release 0.0.41     - (tagged by David Douard
    <david.douard@sdfa3.org> on 2019-02-06 15:25:56 +0100)
  * Upstream changes:     - v0.0.41

 -- Software Heritage autobuilder (on jenkins-debian1) <jenkins@jenkins-debian1.internal.softwareheritage.org>  Wed, 06 Feb 2019 15:33:04 +0000

swh-scheduler (0.0.40-1~swh1) unstable-swh; urgency=medium

  * New upstream release 0.0.40     - (tagged by Antoine R. Dumont
    (@ardumont) <antoine.romain.dumont@gmail.com> on 2019-01-28 16:24:04
    +0100)
  * Upstream changes:     - v0.0.40     - swh.scheduler.tests: Mark db
    tests as such     - Force tox environment to C.UTF-8 locale     -
    Add debug logging in the SWHTask class

 -- Software Heritage autobuilder (on jenkins-debian1) <jenkins@jenkins-debian1.internal.softwareheritage.org>  Mon, 28 Jan 2019 15:30:41 +0000

swh-scheduler (0.0.39-1~swh1) unstable-swh; urgency=medium

  * New upstream release 0.0.39     - (tagged by David Douard
    <david.douard@sdfa3.org> on 2019-01-16 13:37:58 +0100)
  * Upstream changes:     - v0.0.39

 -- Software Heritage autobuilder (on jenkins-debian1) <jenkins@jenkins-debian1.internal.softwareheritage.org>  Wed, 16 Jan 2019 12:42:37 +0000

swh-scheduler (0.0.38-1~swh1) unstable-swh; urgency=medium

  * New upstream release 0.0.38     - (tagged by David Douard
    <david.douard@sdfa3.org> on 2018-12-20 14:39:59 +0100)
  * Upstream changes:     - v0.0.38

 -- Software Heritage autobuilder (on jenkins-debian1) <jenkins@jenkins-debian1.internal.softwareheritage.org>  Wed, 09 Jan 2019 18:32:14 +0000

swh-scheduler (0.0.35-1~swh1) unstable-swh; urgency=medium

  * v0.0.35
  * tests: Add SchedulerTestFixture
  * swh.scheduler.utils: Allow to add more task information
  * sql/40-swh-data: Update new indexer task types for local db

 -- Antoine R. Dumont (@ardumont) <antoine.romain.dumont@gmail.com>  Mon, 29 Oct 2018 10:07:08 +0100

swh-scheduler (0.0.34-1~swh1) unstable-swh; urgency=medium

  * v0.0.34
  * Finalize pytest migration

 -- Antoine R. Dumont (@ardumont) <antoine.romain.dumont@gmail.com>  Thu, 25 Oct 2018 17:52:03 +0200

swh-scheduler (0.0.33-1~swh1) unstable-swh; urgency=medium

  * v0.0.33

 -- David Douard <david.douard@sdfa3.org>  Thu, 25 Oct 2018 16:03:16 +0200

swh-scheduler (0.0.32-1~swh1) unstable-swh; urgency=medium

  * v0.0.32
  * tests: Add celery fixture to ease tests
  * tests: make tests use sql/ files from the package
  * tests: Starting migration towards pytest
  * listener: Make the listener code compatible with new celery (debian
    buster)
  * Make swh_scheduler_create_tasks_from_temp use indexes
  * setup: prepare for pypi upload
  * docs: add a simple README file

 -- Antoine R. Dumont (@ardumont) <antoine.romain.dumont@gmail.com>  Mon, 22 Oct 2018 15:37:51 +0200

swh-scheduler (0.0.31-1~swh1) unstable-swh; urgency=medium

  * v0.0.31
  * sql/swh-scheduler: Make the create_tasks call idempotent
  * swh.scheduler.utils: Open create_task_dict function
  * sql/scheduler-data: Add lister gitlab task types
  * sql/scheduler-data: Reference the existing production lister data
  * swh.scheduler.backend_es: Open sniffing options

 -- Antoine R. Dumont (@ardumont) <antoine.romain.dumont@gmail.com>  Tue, 31 Jul 2018 06:55:39 +0200

swh-scheduler (0.0.30-1~swh1) unstable-swh; urgency=medium

  * v0.0.30
  * swh-scheduler-schema.sql: Archive disabled oneshot tasks as well
  * swh.scheduler.cli: Add policy to pretty printing task routine
  * swh.scheduler.cli: Fix broken cli list-pending since api change

 -- Antoine R. Dumont (@ardumont) <antoine.romain.dumont@gmail.com>  Fri, 22 Jun 2018 18:07:02 +0200

swh-scheduler (0.0.29-1~swh1) unstable-swh; urgency=medium

  * v0.0.29
  * swh.scheduler.cli: Change archival period to rolling month - 1 week
  * swh.scheduler.updater.writer: Force filter resolution to list
  * swh.scheduler.cli: Change default archival period to current month
  * swh.scheduler.cli: Improve logging message
  * swh.scheduler.updater.backend: Adapt configuration path accordingly

 -- Antoine R. Dumont (@ardumont) <antoine.romain.dumont@gmail.com>  Thu, 31 May 2018 11:42:51 +0200

swh-scheduler (0.0.28-1~swh1) unstable-swh; urgency=medium

  * v0.0.28
  * Fix wrong runtime dependencies

 -- Antoine R. Dumont (@ardumont) <antoine.romain.dumont@gmail.com>  Tue, 29 May 2018 14:12:15 +0200

swh-scheduler (0.0.27-1~swh1) unstable-swh; urgency=medium

  * v0.0.27
  * scheduler: Deal with priority in tasks
  * scheduler-update: new package python3-swh.scheduler.updater
  * Contains tools in charge of consuming events from arbitrary sources
  * and update the scheduler db

 -- Antoine R. Dumont (@ardumont) <antoine.romain.dumont@gmail.com>  Tue, 29 May 2018 12:27:34 +0200

swh-scheduler (0.0.26-1~swh1) unstable-swh; urgency=medium

  * v0.0.26
  * swh.scheduler: Fix package build
  * swh.scheduler.tests: Test remote scheduler api as well
  * swh.scheduler: Add tests around removing archivable tasks
  * swh.scheduler: Add tests around filtering archivable tasks
  * swh-scheduler-schema: Fix unneeded drop instructions
  * swh.scheduler.cli: Improve docstring
  * swh.scheduler.cli: Permit to specify the backend to use in cli
  * swh.scheduler.api: Bootstrap scheduler's remote api
  * swh.scheduler: Use `get_scheduler` api to instantiate a scheduler
  * swh.scheduler.backend: Fix docstring

 -- Antoine R. Dumont (@ardumont) <antoine.romain.dumont@gmail.com>  Thu, 26 Apr 2018 17:34:07 +0200

swh-scheduler (0.0.25-1~swh1) unstable-swh; urgency=medium

  * v0.0.25
  * swh.scheduler.cli.archive: Index arguments.kwargs as text

 -- Antoine R. Dumont (@ardumont) <antoine.romain.dumont@gmail.com>  Wed, 18 Apr 2018 12:34:43 +0200

swh-scheduler (0.0.24-1~swh1) unstable-swh; urgency=medium

  * v0.0.24
  * data/template: Do not index the arguments field (it's in _source)
  * data/README: Add a small readme to explain es install step
  * swh.scheduler.cli: Add a bulk index flag to separate read from index

 -- Antoine R. Dumont (@ardumont) <antoine.romain.dumont@gmail.com>  Fri, 13 Apr 2018 14:55:32 +0200

swh-scheduler (0.0.23-1~swh1) unstable-swh; urgency=medium

  * swh.scheduler.cli.archive: Delete only completely indexed tasks
  * Prior to this commit, it could happen that we removed tasks even
  * though we did not yet index associated task_run.
  * Related T986

 -- Antoine R. Dumont (@ardumont) <antoine.romain.dumont@gmail.com>  Tue, 10 Apr 2018 17:43:07 +0200

swh-scheduler (0.0.22-1~swh1) unstable-swh; urgency=medium

  * v0.0.22
  * Update to a more recent python3-elasticsearch client

 -- Antoine R. Dumont (@ardumont) <antoine.romain.dumont@gmail.com>  Mon, 09 Apr 2018 16:09:16 +0200

swh-scheduler (0.0.21-1~swh1) unstable-swh; urgency=medium

  * v0.0.21
  * Adapt default configuration
  * Fix typo in configuration variable name

 -- Antoine R. Dumont (@ardumont) <antoine.romain.dumont@gmail.com>  Fri, 30 Mar 2018 15:02:55 +0200

swh-scheduler (0.0.20-1~swh1) unstable-swh; urgency=medium

  * v0.0.20
  * swh.scheduler.cli.archive: Open completed oneshot or disabled
  * recurring tasks archival endpoint
  * swh.core.serializer: Move to msgpack serialization format
  * swh.scheduler.cli: Unify pretty print output
  * sql/data: Add new task type for loading mercurial dump
  * swh.scheduler.cli: Add sample use case for the scheduling cli
  * swh.scheduler.cli: Open policy column to the scheduling cli
  * swh.scheduler.cli: Open the delimiter option as cli argument
  * Fix issue when updating task-type without any retry delay defined
  * swh-scheduler/data: Add new oneshot scheduling load-mercurial task
  * backend: fix default scheduling_db value for consistency
  * backend: doc: fix return value of create_tasks

 -- Antoine R. Dumont (@ardumont) <antoine.romain.dumont@gmail.com>  Fri, 30 Mar 2018 11:44:18 +0200

swh-scheduler (0.0.19-1~swh1) unstable-swh; urgency=medium

  * v0.0.19
  * swh.scheduler.utils: Open utility function to create oneshot task

 -- Antoine R. Dumont (@ardumont) <antoine.romain.dumont@gmail.com>  Wed, 29 Nov 2017 12:51:15 +0100

swh-scheduler (0.0.18-1~swh1) unstable-swh; urgency=medium

  * Release swh.scheduler v0.0.18
  * Celery 4 compatibility

 -- Nicolas Dandrimont <nicolas@dandrimont.eu>  Wed, 08 Nov 2017 17:06:22 +0100

swh-scheduler (0.0.17-1~swh1) unstable-swh; urgency=medium

  * Release swh.scheduler version 0.0.17
  * Update packaging runes

 -- Nicolas Dandrimont <nicolas@dandrimont.eu>  Thu, 12 Oct 2017 18:49:02 +0200

swh-scheduler (0.0.16-1~swh1) unstable-swh; urgency=medium

  * Release swh-scheduler v0.0.16
  * add some tests
  * implement one-shot tasks
  * implement retry on temporary failure

 -- Nicolas Dandrimont <nicolas@dandrimont.eu>  Mon, 07 Aug 2017 18:44:03 +0200

swh-scheduler (0.0.15-1~swh1) unstable-swh; urgency=medium

  * Release swh-scheduler v0.0.15
  * Add some methods to get the length of task queues
  * worker: Show logs on stdout if loglevel = debug

 -- Nicolas Dandrimont <nicolas@dandrimont.eu>  Mon, 19 Jun 2017 19:44:56 +0200

swh-scheduler (0.0.14-1~swh1) unstable-swh; urgency=medium

  * Release swh.scheduler 0.0.14
  * Make the return value of tasks available in the listener

 -- Nicolas Dandrimont <nicolas@dandrimont.eu>  Mon, 12 Jun 2017 17:50:32 +0200

swh-scheduler (0.0.13-1~swh1) unstable-swh; urgency=medium

  * Release swh.scheduler v0.0.13
  * Use systemd for logging rather than PostgreSQL

 -- Nicolas Dandrimont <nicolas@dandrimont.eu>  Fri, 07 Apr 2017 11:57:50 +0200

swh-scheduler (0.0.12-1~swh1) unstable-swh; urgency=medium

  * Release swh.scheduler v0.0.12
  * Only log to database if the configuration is present

 -- Nicolas Dandrimont <nicolas@dandrimont.eu>  Thu, 09 Mar 2017 11:12:45 +0100

swh-scheduler (0.0.11-1~swh1) unstable-swh; urgency=medium

  * Release swh.scheduler v0.0.11
  * add utils.get_task

 -- Nicolas Dandrimont <nicolas@dandrimont.eu>  Tue, 14 Feb 2017 19:49:34 +0100

swh-scheduler (0.0.10-1~swh1) unstable-swh; urgency=medium

  * Release swh.scheduler v0.0.10
  * Allow disabling tasks

 -- Nicolas Dandrimont <nicolas@dandrimont.eu>  Thu, 20 Oct 2016 17:20:17 +0200

swh-scheduler (0.0.9-1~swh1) unstable-swh; urgency=medium

  * Release swh.scheduler v0.0.9
  * Revert management of one shot tasks
  * Add possibility of launching several worker instances

 -- Nicolas Dandrimont <nicolas@dandrimont.eu>  Fri, 02 Sep 2016 17:09:18 +0200

swh-scheduler (0.0.7-1~swh1) unstable-swh; urgency=medium

  * v0.0.7
  * Add oneshot task

 -- Antoine R. Dumont (@ardumont) <antoine.romain.dumont@gmail.com>  Fri, 01 Jul 2016 16:42:45 +0200

swh-scheduler (0.0.6-1~swh1) unstable-swh; urgency=medium

  * Release swh-scheduler v0.0.6
  * More reliability and efficiency when scheduling a lot ot tasks

 -- Nicolas Dandrimont <nicolas@dandrimont.eu>  Wed, 24 Feb 2016 18:46:57 +0100

swh-scheduler (0.0.5-1~swh1) unstable-swh; urgency=medium

  * Release swh.scheduler v0.0.5
  * Use copy for task mass-scheduling

 -- Nicolas Dandrimont <nicolas@dandrimont.eu>  Wed, 24 Feb 2016 12:13:38 +0100

swh-scheduler (0.0.4-1~swh1) unstable-swh; urgency=medium

  * Release swh-scheduler v0.0.4
  * general cleanup of the backend
  * use arrow instead of dateutil
  * add new cli program

 -- Nicolas Dandrimont <nicolas@dandrimont.eu>  Tue, 23 Feb 2016 17:46:04 +0100

swh-scheduler (0.0.3-1~swh1) unstable-swh; urgency=medium

  * Release swh.scheduler version 0.0.3
  * Implement the timestamp arguments to the task_run functions
  * Make the celery event listener use a reliable queue

 -- Nicolas Dandrimont <nicolas@dandrimont.eu>  Mon, 22 Feb 2016 15:14:28 +0100

swh-scheduler (0.0.2-1~swh1) unstable-swh; urgency=medium

  * Release swh.scheduler v0.0.2
  * Multiple schema changes
  * Initial releases for the celery job runner and the event listener

 -- Nicolas Dandrimont <nicolas@dandrimont.eu>  Fri, 19 Feb 2016 18:50:47 +0100

swh-scheduler (0.0.1-1~swh1) unstable-swh; urgency=medium

  * Initial release
  * Release swh.scheduler v0.0.1
  * Move swh.core.scheduling and swh.core.worker to swh.scheduler

 -- Nicolas Dandrimont <nicolas@dandrimont.eu>  Mon, 15 Feb 2016 11:07:30 +0100<|MERGE_RESOLUTION|>--- conflicted
+++ resolved
@@ -1,10 +1,3 @@
-<<<<<<< HEAD
-swh-scheduler (0.0.48-1~swh1~bpo9+1) stretch-swh; urgency=medium
-
-  * Rebuild for stretch-swh
-
- -- Software Heritage autobuilder (on jenkins-debian1) <jenkins@jenkins-debian1.internal.softwareheritage.org>  Fri, 22 Feb 2019 15:19:03 +0000
-=======
 swh-scheduler (0.0.49-1~swh2) unstable-swh; urgency=medium
 
   * Export LC_ALL=C.UTF-8
@@ -20,7 +13,6 @@
     module     - add tests for the CLI
 
  -- Software Heritage autobuilder (on jenkins-debian1) <jenkins@jenkins-debian1.internal.softwareheritage.org>  Sun, 03 Mar 2019 07:55:41 +0000
->>>>>>> 3c9497d8
 
 swh-scheduler (0.0.48-1~swh1) unstable-swh; urgency=medium
 
