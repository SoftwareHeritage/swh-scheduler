<<<<<<< HEAD
swh-scheduler (0.0.32-1~swh1~bpo9+1) stretch-swh; urgency=medium

  * Rebuild for stretch-backports.

 -- Antoine R. Dumont (@ardumont) <antoine.romain.dumont@gmail.com>  Mon, 22 Oct 2018 15:37:51 +0200
=======
swh-scheduler (0.0.33-1~swh1) unstable-swh; urgency=medium

  * v0.0.33

 -- David Douard <david.douard@sdfa3.org>  Thu, 25 Oct 2018 16:03:16 +0200
>>>>>>> 97c0f51f

swh-scheduler (0.0.32-1~swh1) unstable-swh; urgency=medium

  * v0.0.32
  * tests: Add celery fixture to ease tests
  * tests: make tests use sql/ files from the package
  * tests: Starting migration towards pytest
  * listener: Make the listener code compatible with new celery (debian
    buster)
  * Make swh_scheduler_create_tasks_from_temp use indexes
  * setup: prepare for pypi upload
  * docs: add a simple README file

 -- Antoine R. Dumont (@ardumont) <antoine.romain.dumont@gmail.com>  Mon, 22 Oct 2018 15:37:51 +0200

swh-scheduler (0.0.31-1~swh1) unstable-swh; urgency=medium

  * v0.0.31
  * sql/swh-scheduler: Make the create_tasks call idempotent
  * swh.scheduler.utils: Open create_task_dict function
  * sql/scheduler-data: Add lister gitlab task types
  * sql/scheduler-data: Reference the existing production lister data
  * swh.scheduler.backend_es: Open sniffing options

 -- Antoine R. Dumont (@ardumont) <antoine.romain.dumont@gmail.com>  Tue, 31 Jul 2018 06:55:39 +0200

swh-scheduler (0.0.30-1~swh1) unstable-swh; urgency=medium

  * v0.0.30
  * swh-scheduler-schema.sql: Archive disabled oneshot tasks as well
  * swh.scheduler.cli: Add policy to pretty printing task routine
  * swh.scheduler.cli: Fix broken cli list-pending since api change

 -- Antoine R. Dumont (@ardumont) <antoine.romain.dumont@gmail.com>  Fri, 22 Jun 2018 18:07:02 +0200

swh-scheduler (0.0.29-1~swh1) unstable-swh; urgency=medium

  * v0.0.29
  * swh.scheduler.cli: Change archival period to rolling month - 1 week
  * swh.scheduler.updater.writer: Force filter resolution to list
  * swh.scheduler.cli: Change default archival period to current month
  * swh.scheduler.cli: Improve logging message
  * swh.scheduler.updater.backend: Adapt configuration path accordingly

 -- Antoine R. Dumont (@ardumont) <antoine.romain.dumont@gmail.com>  Thu, 31 May 2018 11:42:51 +0200

swh-scheduler (0.0.28-1~swh1) unstable-swh; urgency=medium

  * v0.0.28
  * Fix wrong runtime dependencies

 -- Antoine R. Dumont (@ardumont) <antoine.romain.dumont@gmail.com>  Tue, 29 May 2018 14:12:15 +0200

swh-scheduler (0.0.27-1~swh1) unstable-swh; urgency=medium

  * v0.0.27
  * scheduler: Deal with priority in tasks
  * scheduler-update: new package python3-swh.scheduler.updater
  * Contains tools in charge of consuming events from arbitrary sources
  * and update the scheduler db

 -- Antoine R. Dumont (@ardumont) <antoine.romain.dumont@gmail.com>  Tue, 29 May 2018 12:27:34 +0200

swh-scheduler (0.0.26-1~swh1) unstable-swh; urgency=medium

  * v0.0.26
  * swh.scheduler: Fix package build
  * swh.scheduler.tests: Test remote scheduler api as well
  * swh.scheduler: Add tests around removing archivable tasks
  * swh.scheduler: Add tests around filtering archivable tasks
  * swh-scheduler-schema: Fix unneeded drop instructions
  * swh.scheduler.cli: Improve docstring
  * swh.scheduler.cli: Permit to specify the backend to use in cli
  * swh.scheduler.api: Bootstrap scheduler's remote api
  * swh.scheduler: Use `get_scheduler` api to instantiate a scheduler
  * swh.scheduler.backend: Fix docstring

 -- Antoine R. Dumont (@ardumont) <antoine.romain.dumont@gmail.com>  Thu, 26 Apr 2018 17:34:07 +0200

swh-scheduler (0.0.25-1~swh1) unstable-swh; urgency=medium

  * v0.0.25
  * swh.scheduler.cli.archive: Index arguments.kwargs as text

 -- Antoine R. Dumont (@ardumont) <antoine.romain.dumont@gmail.com>  Wed, 18 Apr 2018 12:34:43 +0200

swh-scheduler (0.0.24-1~swh1) unstable-swh; urgency=medium

  * v0.0.24
  * data/template: Do not index the arguments field (it's in _source)
  * data/README: Add a small readme to explain es install step
  * swh.scheduler.cli: Add a bulk index flag to separate read from index

 -- Antoine R. Dumont (@ardumont) <antoine.romain.dumont@gmail.com>  Fri, 13 Apr 2018 14:55:32 +0200

swh-scheduler (0.0.23-1~swh1) unstable-swh; urgency=medium

  * swh.scheduler.cli.archive: Delete only completely indexed tasks
  * Prior to this commit, it could happen that we removed tasks even
  * though we did not yet index associated task_run.
  * Related T986

 -- Antoine R. Dumont (@ardumont) <antoine.romain.dumont@gmail.com>  Tue, 10 Apr 2018 17:43:07 +0200

swh-scheduler (0.0.22-1~swh1) unstable-swh; urgency=medium

  * v0.0.22
  * Update to a more recent python3-elasticsearch client

 -- Antoine R. Dumont (@ardumont) <antoine.romain.dumont@gmail.com>  Mon, 09 Apr 2018 16:09:16 +0200

swh-scheduler (0.0.21-1~swh1) unstable-swh; urgency=medium

  * v0.0.21
  * Adapt default configuration
  * Fix typo in configuration variable name

 -- Antoine R. Dumont (@ardumont) <antoine.romain.dumont@gmail.com>  Fri, 30 Mar 2018 15:02:55 +0200

swh-scheduler (0.0.20-1~swh1) unstable-swh; urgency=medium

  * v0.0.20
  * swh.scheduler.cli.archive: Open completed oneshot or disabled
  * recurring tasks archival endpoint
  * swh.core.serializer: Move to msgpack serialization format
  * swh.scheduler.cli: Unify pretty print output
  * sql/data: Add new task type for loading mercurial dump
  * swh.scheduler.cli: Add sample use case for the scheduling cli
  * swh.scheduler.cli: Open policy column to the scheduling cli
  * swh.scheduler.cli: Open the delimiter option as cli argument
  * Fix issue when updating task-type without any retry delay defined
  * swh-scheduler/data: Add new oneshot scheduling load-mercurial task
  * backend: fix default scheduling_db value for consistency
  * backend: doc: fix return value of create_tasks

 -- Antoine R. Dumont (@ardumont) <antoine.romain.dumont@gmail.com>  Fri, 30 Mar 2018 11:44:18 +0200

swh-scheduler (0.0.19-1~swh1) unstable-swh; urgency=medium

  * v0.0.19
  * swh.scheduler.utils: Open utility function to create oneshot task

 -- Antoine R. Dumont (@ardumont) <antoine.romain.dumont@gmail.com>  Wed, 29 Nov 2017 12:51:15 +0100

swh-scheduler (0.0.18-1~swh1) unstable-swh; urgency=medium

  * Release swh.scheduler v0.0.18
  * Celery 4 compatibility

 -- Nicolas Dandrimont <nicolas@dandrimont.eu>  Wed, 08 Nov 2017 17:06:22 +0100

swh-scheduler (0.0.17-1~swh1) unstable-swh; urgency=medium

  * Release swh.scheduler version 0.0.17
  * Update packaging runes

 -- Nicolas Dandrimont <nicolas@dandrimont.eu>  Thu, 12 Oct 2017 18:49:02 +0200

swh-scheduler (0.0.16-1~swh1) unstable-swh; urgency=medium

  * Release swh-scheduler v0.0.16
  * add some tests
  * implement one-shot tasks
  * implement retry on temporary failure

 -- Nicolas Dandrimont <nicolas@dandrimont.eu>  Mon, 07 Aug 2017 18:44:03 +0200

swh-scheduler (0.0.15-1~swh1) unstable-swh; urgency=medium

  * Release swh-scheduler v0.0.15
  * Add some methods to get the length of task queues
  * worker: Show logs on stdout if loglevel = debug

 -- Nicolas Dandrimont <nicolas@dandrimont.eu>  Mon, 19 Jun 2017 19:44:56 +0200

swh-scheduler (0.0.14-1~swh1) unstable-swh; urgency=medium

  * Release swh.scheduler 0.0.14
  * Make the return value of tasks available in the listener

 -- Nicolas Dandrimont <nicolas@dandrimont.eu>  Mon, 12 Jun 2017 17:50:32 +0200

swh-scheduler (0.0.13-1~swh1) unstable-swh; urgency=medium

  * Release swh.scheduler v0.0.13
  * Use systemd for logging rather than PostgreSQL

 -- Nicolas Dandrimont <nicolas@dandrimont.eu>  Fri, 07 Apr 2017 11:57:50 +0200

swh-scheduler (0.0.12-1~swh1) unstable-swh; urgency=medium

  * Release swh.scheduler v0.0.12
  * Only log to database if the configuration is present

 -- Nicolas Dandrimont <nicolas@dandrimont.eu>  Thu, 09 Mar 2017 11:12:45 +0100

swh-scheduler (0.0.11-1~swh1) unstable-swh; urgency=medium

  * Release swh.scheduler v0.0.11
  * add utils.get_task

 -- Nicolas Dandrimont <nicolas@dandrimont.eu>  Tue, 14 Feb 2017 19:49:34 +0100

swh-scheduler (0.0.10-1~swh1) unstable-swh; urgency=medium

  * Release swh.scheduler v0.0.10
  * Allow disabling tasks

 -- Nicolas Dandrimont <nicolas@dandrimont.eu>  Thu, 20 Oct 2016 17:20:17 +0200

swh-scheduler (0.0.9-1~swh1) unstable-swh; urgency=medium

  * Release swh.scheduler v0.0.9
  * Revert management of one shot tasks
  * Add possibility of launching several worker instances

 -- Nicolas Dandrimont <nicolas@dandrimont.eu>  Fri, 02 Sep 2016 17:09:18 +0200

swh-scheduler (0.0.7-1~swh1) unstable-swh; urgency=medium

  * v0.0.7
  * Add oneshot task

 -- Antoine R. Dumont (@ardumont) <antoine.romain.dumont@gmail.com>  Fri, 01 Jul 2016 16:42:45 +0200

swh-scheduler (0.0.6-1~swh1) unstable-swh; urgency=medium

  * Release swh-scheduler v0.0.6
  * More reliability and efficiency when scheduling a lot ot tasks

 -- Nicolas Dandrimont <nicolas@dandrimont.eu>  Wed, 24 Feb 2016 18:46:57 +0100

swh-scheduler (0.0.5-1~swh1) unstable-swh; urgency=medium

  * Release swh.scheduler v0.0.5
  * Use copy for task mass-scheduling

 -- Nicolas Dandrimont <nicolas@dandrimont.eu>  Wed, 24 Feb 2016 12:13:38 +0100

swh-scheduler (0.0.4-1~swh1) unstable-swh; urgency=medium

  * Release swh-scheduler v0.0.4
  * general cleanup of the backend
  * use arrow instead of dateutil
  * add new cli program

 -- Nicolas Dandrimont <nicolas@dandrimont.eu>  Tue, 23 Feb 2016 17:46:04 +0100

swh-scheduler (0.0.3-1~swh1) unstable-swh; urgency=medium

  * Release swh.scheduler version 0.0.3
  * Implement the timestamp arguments to the task_run functions
  * Make the celery event listener use a reliable queue

 -- Nicolas Dandrimont <nicolas@dandrimont.eu>  Mon, 22 Feb 2016 15:14:28 +0100

swh-scheduler (0.0.2-1~swh1) unstable-swh; urgency=medium

  * Release swh.scheduler v0.0.2
  * Multiple schema changes
  * Initial releases for the celery job runner and the event listener

 -- Nicolas Dandrimont <nicolas@dandrimont.eu>  Fri, 19 Feb 2016 18:50:47 +0100

swh-scheduler (0.0.1-1~swh1) unstable-swh; urgency=medium

  * Initial release
  * Release swh.scheduler v0.0.1
  * Move swh.core.scheduling and swh.core.worker to swh.scheduler

 -- Nicolas Dandrimont <nicolas@dandrimont.eu>  Mon, 15 Feb 2016 11:07:30 +0100<|MERGE_RESOLUTION|>--- conflicted
+++ resolved
@@ -1,16 +1,8 @@
-<<<<<<< HEAD
-swh-scheduler (0.0.32-1~swh1~bpo9+1) stretch-swh; urgency=medium
-
-  * Rebuild for stretch-backports.
-
- -- Antoine R. Dumont (@ardumont) <antoine.romain.dumont@gmail.com>  Mon, 22 Oct 2018 15:37:51 +0200
-=======
 swh-scheduler (0.0.33-1~swh1) unstable-swh; urgency=medium
 
   * v0.0.33
 
  -- David Douard <david.douard@sdfa3.org>  Thu, 25 Oct 2018 16:03:16 +0200
->>>>>>> 97c0f51f
 
 swh-scheduler (0.0.32-1~swh1) unstable-swh; urgency=medium
 
