--- conflicted
+++ resolved
@@ -1,10 +1,3 @@
-<<<<<<< HEAD
-swh-scheduler (0.0.2-1~swh1~bpo9+1) stretch-swh; urgency=medium
-
-  * Rebuild for stretch-backports.
-
- -- Nicolas Dandrimont <nicolas@dandrimont.eu>  Fri, 19 Feb 2016 18:50:47 +0100
-=======
 swh-scheduler (0.0.3-1~swh1) unstable-swh; urgency=medium
 
   * Release swh.scheduler version 0.0.3
@@ -12,7 +5,6 @@
   * Make the celery event listener use a reliable queue
 
  -- Nicolas Dandrimont <nicolas@dandrimont.eu>  Mon, 22 Feb 2016 15:14:28 +0100
->>>>>>> 21aea7d6
 
 swh-scheduler (0.0.2-1~swh1) unstable-swh; urgency=medium
 
