<<<<<<< HEAD
swh-scheduler (0.0.15-1~swh1~bpo9+1) stretch-swh; urgency=medium

  * Rebuild for stretch-backports.

 -- Nicolas Dandrimont <nicolas@dandrimont.eu>  Mon, 19 Jun 2017 19:44:56 +0200
=======
swh-scheduler (0.0.16-1~swh1) unstable-swh; urgency=medium

  * Release swh-scheduler v0.0.16
  * add some tests
  * implement one-shot tasks
  * implement retry on temporary failure

 -- Nicolas Dandrimont <nicolas@dandrimont.eu>  Mon, 07 Aug 2017 18:44:03 +0200
>>>>>>> 2a8b4eec

swh-scheduler (0.0.15-1~swh1) unstable-swh; urgency=medium

  * Release swh-scheduler v0.0.15
  * Add some methods to get the length of task queues
  * worker: Show logs on stdout if loglevel = debug

 -- Nicolas Dandrimont <nicolas@dandrimont.eu>  Mon, 19 Jun 2017 19:44:56 +0200

swh-scheduler (0.0.14-1~swh1) unstable-swh; urgency=medium

  * Release swh.scheduler 0.0.14
  * Make the return value of tasks available in the listener

 -- Nicolas Dandrimont <nicolas@dandrimont.eu>  Mon, 12 Jun 2017 17:50:32 +0200

swh-scheduler (0.0.13-1~swh1) unstable-swh; urgency=medium

  * Release swh.scheduler v0.0.13
  * Use systemd for logging rather than PostgreSQL

 -- Nicolas Dandrimont <nicolas@dandrimont.eu>  Fri, 07 Apr 2017 11:57:50 +0200

swh-scheduler (0.0.12-1~swh1) unstable-swh; urgency=medium

  * Release swh.scheduler v0.0.12
  * Only log to database if the configuration is present

 -- Nicolas Dandrimont <nicolas@dandrimont.eu>  Thu, 09 Mar 2017 11:12:45 +0100

swh-scheduler (0.0.11-1~swh1) unstable-swh; urgency=medium

  * Release swh.scheduler v0.0.11
  * add utils.get_task

 -- Nicolas Dandrimont <nicolas@dandrimont.eu>  Tue, 14 Feb 2017 19:49:34 +0100

swh-scheduler (0.0.10-1~swh1) unstable-swh; urgency=medium

  * Release swh.scheduler v0.0.10
  * Allow disabling tasks

 -- Nicolas Dandrimont <nicolas@dandrimont.eu>  Thu, 20 Oct 2016 17:20:17 +0200

swh-scheduler (0.0.9-1~swh1) unstable-swh; urgency=medium

  * Release swh.scheduler v0.0.9
  * Revert management of one shot tasks
  * Add possibility of launching several worker instances

 -- Nicolas Dandrimont <nicolas@dandrimont.eu>  Fri, 02 Sep 2016 17:09:18 +0200

swh-scheduler (0.0.7-1~swh1) unstable-swh; urgency=medium

  * v0.0.7
  * Add oneshot task

 -- Antoine R. Dumont (@ardumont) <antoine.romain.dumont@gmail.com>  Fri, 01 Jul 2016 16:42:45 +0200

swh-scheduler (0.0.6-1~swh1) unstable-swh; urgency=medium

  * Release swh-scheduler v0.0.6
  * More reliability and efficiency when scheduling a lot ot tasks

 -- Nicolas Dandrimont <nicolas@dandrimont.eu>  Wed, 24 Feb 2016 18:46:57 +0100

swh-scheduler (0.0.5-1~swh1) unstable-swh; urgency=medium

  * Release swh.scheduler v0.0.5
  * Use copy for task mass-scheduling

 -- Nicolas Dandrimont <nicolas@dandrimont.eu>  Wed, 24 Feb 2016 12:13:38 +0100

swh-scheduler (0.0.4-1~swh1) unstable-swh; urgency=medium

  * Release swh-scheduler v0.0.4
  * general cleanup of the backend
  * use arrow instead of dateutil
  * add new cli program

 -- Nicolas Dandrimont <nicolas@dandrimont.eu>  Tue, 23 Feb 2016 17:46:04 +0100

swh-scheduler (0.0.3-1~swh1) unstable-swh; urgency=medium

  * Release swh.scheduler version 0.0.3
  * Implement the timestamp arguments to the task_run functions
  * Make the celery event listener use a reliable queue

 -- Nicolas Dandrimont <nicolas@dandrimont.eu>  Mon, 22 Feb 2016 15:14:28 +0100

swh-scheduler (0.0.2-1~swh1) unstable-swh; urgency=medium

  * Release swh.scheduler v0.0.2
  * Multiple schema changes
  * Initial releases for the celery job runner and the event listener

 -- Nicolas Dandrimont <nicolas@dandrimont.eu>  Fri, 19 Feb 2016 18:50:47 +0100

swh-scheduler (0.0.1-1~swh1) unstable-swh; urgency=medium

  * Initial release
  * Release swh.scheduler v0.0.1
  * Move swh.core.scheduling and swh.core.worker to swh.scheduler

 -- Nicolas Dandrimont <nicolas@dandrimont.eu>  Mon, 15 Feb 2016 11:07:30 +0100<|MERGE_RESOLUTION|>--- conflicted
+++ resolved
@@ -1,10 +1,3 @@
-<<<<<<< HEAD
-swh-scheduler (0.0.15-1~swh1~bpo9+1) stretch-swh; urgency=medium
-
-  * Rebuild for stretch-backports.
-
- -- Nicolas Dandrimont <nicolas@dandrimont.eu>  Mon, 19 Jun 2017 19:44:56 +0200
-=======
 swh-scheduler (0.0.16-1~swh1) unstable-swh; urgency=medium
 
   * Release swh-scheduler v0.0.16
@@ -13,7 +6,6 @@
   * implement retry on temporary failure
 
  -- Nicolas Dandrimont <nicolas@dandrimont.eu>  Mon, 07 Aug 2017 18:44:03 +0200
->>>>>>> 2a8b4eec
 
 swh-scheduler (0.0.15-1~swh1) unstable-swh; urgency=medium
 
