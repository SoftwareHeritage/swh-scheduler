<<<<<<< HEAD
swh-scheduler (0.0.18-1~swh1~bpo9+1) stretch-swh; urgency=medium

  * Rebuild for stretch-backports.

 -- Nicolas Dandrimont <nicolas@dandrimont.eu>  Wed, 08 Nov 2017 17:06:22 +0100
=======
swh-scheduler (0.0.19-1~swh1) unstable-swh; urgency=medium

  * v0.0.19
  * swh.scheduler.utils: Open utility function to create oneshot task

 -- Antoine R. Dumont (@ardumont) <antoine.romain.dumont@gmail.com>  Wed, 29 Nov 2017 12:51:15 +0100
>>>>>>> 24f0756b

swh-scheduler (0.0.18-1~swh1) unstable-swh; urgency=medium

  * Release swh.scheduler v0.0.18
  * Celery 4 compatibility

 -- Nicolas Dandrimont <nicolas@dandrimont.eu>  Wed, 08 Nov 2017 17:06:22 +0100

swh-scheduler (0.0.17-1~swh1) unstable-swh; urgency=medium

  * Release swh.scheduler version 0.0.17
  * Update packaging runes

 -- Nicolas Dandrimont <nicolas@dandrimont.eu>  Thu, 12 Oct 2017 18:49:02 +0200

swh-scheduler (0.0.16-1~swh1) unstable-swh; urgency=medium

  * Release swh-scheduler v0.0.16
  * add some tests
  * implement one-shot tasks
  * implement retry on temporary failure

 -- Nicolas Dandrimont <nicolas@dandrimont.eu>  Mon, 07 Aug 2017 18:44:03 +0200

swh-scheduler (0.0.15-1~swh1) unstable-swh; urgency=medium

  * Release swh-scheduler v0.0.15
  * Add some methods to get the length of task queues
  * worker: Show logs on stdout if loglevel = debug

 -- Nicolas Dandrimont <nicolas@dandrimont.eu>  Mon, 19 Jun 2017 19:44:56 +0200

swh-scheduler (0.0.14-1~swh1) unstable-swh; urgency=medium

  * Release swh.scheduler 0.0.14
  * Make the return value of tasks available in the listener

 -- Nicolas Dandrimont <nicolas@dandrimont.eu>  Mon, 12 Jun 2017 17:50:32 +0200

swh-scheduler (0.0.13-1~swh1) unstable-swh; urgency=medium

  * Release swh.scheduler v0.0.13
  * Use systemd for logging rather than PostgreSQL

 -- Nicolas Dandrimont <nicolas@dandrimont.eu>  Fri, 07 Apr 2017 11:57:50 +0200

swh-scheduler (0.0.12-1~swh1) unstable-swh; urgency=medium

  * Release swh.scheduler v0.0.12
  * Only log to database if the configuration is present

 -- Nicolas Dandrimont <nicolas@dandrimont.eu>  Thu, 09 Mar 2017 11:12:45 +0100

swh-scheduler (0.0.11-1~swh1) unstable-swh; urgency=medium

  * Release swh.scheduler v0.0.11
  * add utils.get_task

 -- Nicolas Dandrimont <nicolas@dandrimont.eu>  Tue, 14 Feb 2017 19:49:34 +0100

swh-scheduler (0.0.10-1~swh1) unstable-swh; urgency=medium

  * Release swh.scheduler v0.0.10
  * Allow disabling tasks

 -- Nicolas Dandrimont <nicolas@dandrimont.eu>  Thu, 20 Oct 2016 17:20:17 +0200

swh-scheduler (0.0.9-1~swh1) unstable-swh; urgency=medium

  * Release swh.scheduler v0.0.9
  * Revert management of one shot tasks
  * Add possibility of launching several worker instances

 -- Nicolas Dandrimont <nicolas@dandrimont.eu>  Fri, 02 Sep 2016 17:09:18 +0200

swh-scheduler (0.0.7-1~swh1) unstable-swh; urgency=medium

  * v0.0.7
  * Add oneshot task

 -- Antoine R. Dumont (@ardumont) <antoine.romain.dumont@gmail.com>  Fri, 01 Jul 2016 16:42:45 +0200

swh-scheduler (0.0.6-1~swh1) unstable-swh; urgency=medium

  * Release swh-scheduler v0.0.6
  * More reliability and efficiency when scheduling a lot ot tasks

 -- Nicolas Dandrimont <nicolas@dandrimont.eu>  Wed, 24 Feb 2016 18:46:57 +0100

swh-scheduler (0.0.5-1~swh1) unstable-swh; urgency=medium

  * Release swh.scheduler v0.0.5
  * Use copy for task mass-scheduling

 -- Nicolas Dandrimont <nicolas@dandrimont.eu>  Wed, 24 Feb 2016 12:13:38 +0100

swh-scheduler (0.0.4-1~swh1) unstable-swh; urgency=medium

  * Release swh-scheduler v0.0.4
  * general cleanup of the backend
  * use arrow instead of dateutil
  * add new cli program

 -- Nicolas Dandrimont <nicolas@dandrimont.eu>  Tue, 23 Feb 2016 17:46:04 +0100

swh-scheduler (0.0.3-1~swh1) unstable-swh; urgency=medium

  * Release swh.scheduler version 0.0.3
  * Implement the timestamp arguments to the task_run functions
  * Make the celery event listener use a reliable queue

 -- Nicolas Dandrimont <nicolas@dandrimont.eu>  Mon, 22 Feb 2016 15:14:28 +0100

swh-scheduler (0.0.2-1~swh1) unstable-swh; urgency=medium

  * Release swh.scheduler v0.0.2
  * Multiple schema changes
  * Initial releases for the celery job runner and the event listener

 -- Nicolas Dandrimont <nicolas@dandrimont.eu>  Fri, 19 Feb 2016 18:50:47 +0100

swh-scheduler (0.0.1-1~swh1) unstable-swh; urgency=medium

  * Initial release
  * Release swh.scheduler v0.0.1
  * Move swh.core.scheduling and swh.core.worker to swh.scheduler

 -- Nicolas Dandrimont <nicolas@dandrimont.eu>  Mon, 15 Feb 2016 11:07:30 +0100<|MERGE_RESOLUTION|>--- conflicted
+++ resolved
@@ -1,17 +1,9 @@
-<<<<<<< HEAD
-swh-scheduler (0.0.18-1~swh1~bpo9+1) stretch-swh; urgency=medium
-
-  * Rebuild for stretch-backports.
-
- -- Nicolas Dandrimont <nicolas@dandrimont.eu>  Wed, 08 Nov 2017 17:06:22 +0100
-=======
 swh-scheduler (0.0.19-1~swh1) unstable-swh; urgency=medium
 
   * v0.0.19
   * swh.scheduler.utils: Open utility function to create oneshot task
 
  -- Antoine R. Dumont (@ardumont) <antoine.romain.dumont@gmail.com>  Wed, 29 Nov 2017 12:51:15 +0100
->>>>>>> 24f0756b
 
 swh-scheduler (0.0.18-1~swh1) unstable-swh; urgency=medium
 
