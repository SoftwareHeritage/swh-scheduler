--- conflicted
+++ resolved
@@ -1,10 +1,3 @@
-<<<<<<< HEAD
-swh-scheduler (0.0.7-1~swh1~bpo9+1) stretch-swh; urgency=medium
-
-  * Rebuild for stretch-backports.
-
- -- Antoine R. Dumont (@ardumont) <antoine.romain.dumont@gmail.com>  Fri, 01 Jul 2016 16:42:45 +0200
-=======
 swh-scheduler (0.0.9-1~swh1) unstable-swh; urgency=medium
 
   * Release swh.scheduler v0.0.9
@@ -12,7 +5,6 @@
   * Add possibility of launching several worker instances
 
  -- Nicolas Dandrimont <nicolas@dandrimont.eu>  Fri, 02 Sep 2016 17:09:18 +0200
->>>>>>> 81fc42c1
 
 swh-scheduler (0.0.7-1~swh1) unstable-swh; urgency=medium
 
