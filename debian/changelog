--- conflicted
+++ resolved
@@ -1,10 +1,3 @@
-<<<<<<< HEAD
-swh-scheduler (0.0.14-1~swh1~bpo9+1) stretch-swh; urgency=medium
-
-  * Rebuild for stretch-backports.
-
- -- Nicolas Dandrimont <nicolas@dandrimont.eu>  Mon, 12 Jun 2017 17:50:31 +0200
-=======
 swh-scheduler (0.0.15-1~swh1) unstable-swh; urgency=medium
 
   * Release swh-scheduler v0.0.15
@@ -12,7 +5,6 @@
   * worker: Show logs on stdout if loglevel = debug
 
  -- Nicolas Dandrimont <nicolas@dandrimont.eu>  Mon, 19 Jun 2017 19:44:56 +0200
->>>>>>> c2fa5005
 
 swh-scheduler (0.0.14-1~swh1) unstable-swh; urgency=medium
 
