--- conflicted
+++ resolved
@@ -1,10 +1,3 @@
-<<<<<<< HEAD
-swh-scheduler (0.0.34-1~swh1~bpo9+1) stretch-swh; urgency=medium
-
-  * Rebuild for stretch-backports.
-
- -- Antoine R. Dumont (@ardumont) <antoine.romain.dumont@gmail.com>  Thu, 25 Oct 2018 17:52:03 +0200
-=======
 swh-scheduler (0.0.35-1~swh1) unstable-swh; urgency=medium
 
   * v0.0.35
@@ -13,7 +6,6 @@
   * sql/40-swh-data: Update new indexer task types for local db
 
  -- Antoine R. Dumont (@ardumont) <antoine.romain.dumont@gmail.com>  Mon, 29 Oct 2018 10:07:08 +0100
->>>>>>> b3f0bac3
 
 swh-scheduler (0.0.34-1~swh1) unstable-swh; urgency=medium
 
