<<<<<<< HEAD
swh-scheduler (0.0.51-1~swh1~bpo9+1) stretch-swh; urgency=medium

  * Rebuild for stretch-swh

 -- Software Heritage autobuilder (on jenkins-debian1) <jenkins@jenkins-debian1.internal.softwareheritage.org>  Fri, 22 Mar 2019 11:18:15 +0000
=======
swh-scheduler (0.0.52-1~swh1) unstable-swh; urgency=medium

  * New upstream release 0.0.52     - (tagged by Nicolas Dandrimont
    <nicolas@dandrimont.eu> on 2019-04-03 10:54:06 +0200)
  * Upstream changes:     - Release swh.scheduler v0.0.52     - Move to
    result_serializer = json to work around celery 4.3 bug     - Fix db
    initialization

 -- Software Heritage autobuilder (on jenkins-debian1) <jenkins@jenkins-debian1.internal.softwareheritage.org>  Wed, 03 Apr 2019 08:59:00 +0000
>>>>>>> 5c5c8931

swh-scheduler (0.0.51-1~swh1) unstable-swh; urgency=medium

  * New upstream release 0.0.51     - (tagged by Antoine R. Dumont
    (@ardumont) <antoine.romain.dumont@gmail.com> on 2019-03-22 12:09:22
    +0100)
  * Upstream changes:     - v0.0.51     - requirements.txt: Remove kombu
    dependency

 -- Software Heritage autobuilder (on jenkins-debian1) <jenkins@jenkins-debian1.internal.softwareheritage.org>  Fri, 22 Mar 2019 11:16:06 +0000

swh-scheduler (0.0.50-1~swh2) unstable-swh; urgency=medium

  * Update build- and runtime dependencies

 -- Nicolas Dandrimont <olasd@debian.org>  Fri, 15 Mar 2019 18:24:11 +0100

swh-scheduler (0.0.50-1~swh1) unstable-swh; urgency=medium

  * New upstream release 0.0.50     - (tagged by Nicolas Dandrimont
    <nicolas@dandrimont.eu> on 2019-03-15 18:07:24 +0100)
  * Upstream changes:     - Release swh.scheduler v0.0.50     - Add an
    explicit log target for stdout and/or journald     - Avoid useless
    log lines     - Improve test coverage     - Add support for non-
    string options in the CLI

 -- Software Heritage autobuilder (on jenkins-debian1) <jenkins@jenkins-debian1.internal.softwareheritage.org>  Fri, 15 Mar 2019 17:16:03 +0000

swh-scheduler (0.0.49-1~swh2) unstable-swh; urgency=medium

  * Export LC_ALL=C.UTF-8

 -- Nicolas Dandrimont <olasd@softwareheritage.org>  Thu, 14 Mar 2019 13:42:24 +0100

swh-scheduler (0.0.49-1~swh1) unstable-swh; urgency=medium

  * New upstream release 0.0.49     - (tagged by Nicolas Dandrimont
    <nicolas@dandrimont.eu> on 2019-03-03 08:48:04 +0100)
  * Upstream changes:     - Release swh.scheduler v0.0.49     - various
    fixes around celery behavior     - move wsgi endpoint to a separate
    module     - add tests for the CLI

 -- Software Heritage autobuilder (on jenkins-debian1) <jenkins@jenkins-debian1.internal.softwareheritage.org>  Sun, 03 Mar 2019 07:55:41 +0000

swh-scheduler (0.0.48-1~swh1) unstable-swh; urgency=medium

  * New upstream release 0.0.48     - (tagged by Antoine R. Dumont
    (@ardumont) <antoine.romain.dumont@gmail.com> on 2019-02-22 16:11:51
    +0100)
  * Upstream changes:     - v0.0.48     - Fix comment on main scheduler
    schema

 -- Software Heritage autobuilder (on jenkins-debian1) <jenkins@jenkins-debian1.internal.softwareheritage.org>  Fri, 22 Feb 2019 15:17:20 +0000

swh-scheduler (0.0.47-1~swh2) unstable-swh; urgency=low

  * Upstream release to fix build dependencies issue

 -- Antoine Romain Dumont (@ardumont) <antoine.romain.dumont@gmail.com>  Thu, 21 Feb 2019 15:41:24 +0100

swh-scheduler (0.0.47-1~swh1) unstable-swh; urgency=medium

  * New upstream release 0.0.47     - (tagged by Valentin Lorentz
    <vlorentz@softwareheritage.org> on 2019-02-20 16:53:20 +0100)
  * Upstream changes:     - Fix crash of SchedulerBackend.search_tasks
    when no argument is given.

 -- Software Heritage autobuilder (on jenkins-debian1) <jenkins@jenkins-debian1.internal.softwareheritage.org>  Thu, 21 Feb 2019 09:13:07 +0000

swh-scheduler (0.0.46-1~swh1) unstable-swh; urgency=medium

  * New upstream release 0.0.46     - (tagged by Antoine R. Dumont
    (@ardumont) <antoine.romain.dumont@gmail.com> on 2019-02-15 15:05:47
    +0100)
  * Upstream changes:     - v0.0.46     - scheduler.task: Remove no
    longer used Task class

 -- Software Heritage autobuilder (on jenkins-debian1) <jenkins@jenkins-debian1.internal.softwareheritage.org>  Fri, 15 Feb 2019 14:15:26 +0000

swh-scheduler (0.0.45-1~swh1) unstable-swh; urgency=medium

  * New upstream release 0.0.45     - (tagged by Antoine R. Dumont
    (@ardumont) <antoine.romain.dumont@gmail.com> on 2019-02-15 10:43:07
    +0100)
  * Upstream changes:     - v0.0.45     - celery_backend/config: Fix
    loglevel for amqp module

 -- Software Heritage autobuilder (on jenkins-debian1) <jenkins@jenkins-debian1.internal.softwareheritage.org>  Fri, 15 Feb 2019 09:48:25 +0000

swh-scheduler (0.0.44-1~swh1) unstable-swh; urgency=medium

  * New upstream release 0.0.44     - (tagged by Antoine R. Dumont
    (@ardumont) <antoine.romain.dumont@gmail.com> on 2019-02-13 16:29:05
    +0100)
  * Upstream changes:     - v0.0.44     - swh-scheduler-api: Fix
    configuration read too many times

 -- Software Heritage autobuilder (on jenkins-debian1) <jenkins@jenkins-debian1.internal.softwareheritage.org>  Wed, 13 Feb 2019 15:34:34 +0000

swh-scheduler (0.0.43-1~swh1) unstable-swh; urgency=medium

  * New upstream release 0.0.43     - (tagged by David Douard
    <david.douard@sdfa3.org> on 2019-02-13 15:27:27 +0100)
  * Upstream changes:     - v0.0.43

 -- Software Heritage autobuilder (on jenkins-debian1) <jenkins@jenkins-debian1.internal.softwareheritage.org>  Wed, 13 Feb 2019 14:46:59 +0000

swh-scheduler (0.0.42-1~swh1) unstable-swh; urgency=medium

  * New upstream release 0.0.42     - (tagged by Antoine R. Dumont
    (@ardumont) <antoine.romain.dumont@gmail.com> on 2019-02-11 14:28:10
    +0100)
  * Upstream changes:     - v0.0.42     - Fix dependency requirements
    for hypothesis

 -- Software Heritage autobuilder (on jenkins-debian1) <jenkins@jenkins-debian1.internal.softwareheritage.org>  Mon, 11 Feb 2019 13:33:48 +0000

swh-scheduler (0.0.41-1~swh1) unstable-swh; urgency=medium

  * New upstream release 0.0.41     - (tagged by David Douard
    <david.douard@sdfa3.org> on 2019-02-06 15:25:56 +0100)
  * Upstream changes:     - v0.0.41

 -- Software Heritage autobuilder (on jenkins-debian1) <jenkins@jenkins-debian1.internal.softwareheritage.org>  Wed, 06 Feb 2019 15:33:04 +0000

swh-scheduler (0.0.40-1~swh1) unstable-swh; urgency=medium

  * New upstream release 0.0.40     - (tagged by Antoine R. Dumont
    (@ardumont) <antoine.romain.dumont@gmail.com> on 2019-01-28 16:24:04
    +0100)
  * Upstream changes:     - v0.0.40     - swh.scheduler.tests: Mark db
    tests as such     - Force tox environment to C.UTF-8 locale     -
    Add debug logging in the SWHTask class

 -- Software Heritage autobuilder (on jenkins-debian1) <jenkins@jenkins-debian1.internal.softwareheritage.org>  Mon, 28 Jan 2019 15:30:41 +0000

swh-scheduler (0.0.39-1~swh1) unstable-swh; urgency=medium

  * New upstream release 0.0.39     - (tagged by David Douard
    <david.douard@sdfa3.org> on 2019-01-16 13:37:58 +0100)
  * Upstream changes:     - v0.0.39

 -- Software Heritage autobuilder (on jenkins-debian1) <jenkins@jenkins-debian1.internal.softwareheritage.org>  Wed, 16 Jan 2019 12:42:37 +0000

swh-scheduler (0.0.38-1~swh1) unstable-swh; urgency=medium

  * New upstream release 0.0.38     - (tagged by David Douard
    <david.douard@sdfa3.org> on 2018-12-20 14:39:59 +0100)
  * Upstream changes:     - v0.0.38

 -- Software Heritage autobuilder (on jenkins-debian1) <jenkins@jenkins-debian1.internal.softwareheritage.org>  Wed, 09 Jan 2019 18:32:14 +0000

swh-scheduler (0.0.35-1~swh1) unstable-swh; urgency=medium

  * v0.0.35
  * tests: Add SchedulerTestFixture
  * swh.scheduler.utils: Allow to add more task information
  * sql/40-swh-data: Update new indexer task types for local db

 -- Antoine R. Dumont (@ardumont) <antoine.romain.dumont@gmail.com>  Mon, 29 Oct 2018 10:07:08 +0100

swh-scheduler (0.0.34-1~swh1) unstable-swh; urgency=medium

  * v0.0.34
  * Finalize pytest migration

 -- Antoine R. Dumont (@ardumont) <antoine.romain.dumont@gmail.com>  Thu, 25 Oct 2018 17:52:03 +0200

swh-scheduler (0.0.33-1~swh1) unstable-swh; urgency=medium

  * v0.0.33

 -- David Douard <david.douard@sdfa3.org>  Thu, 25 Oct 2018 16:03:16 +0200

swh-scheduler (0.0.32-1~swh1) unstable-swh; urgency=medium

  * v0.0.32
  * tests: Add celery fixture to ease tests
  * tests: make tests use sql/ files from the package
  * tests: Starting migration towards pytest
  * listener: Make the listener code compatible with new celery (debian
    buster)
  * Make swh_scheduler_create_tasks_from_temp use indexes
  * setup: prepare for pypi upload
  * docs: add a simple README file

 -- Antoine R. Dumont (@ardumont) <antoine.romain.dumont@gmail.com>  Mon, 22 Oct 2018 15:37:51 +0200

swh-scheduler (0.0.31-1~swh1) unstable-swh; urgency=medium

  * v0.0.31
  * sql/swh-scheduler: Make the create_tasks call idempotent
  * swh.scheduler.utils: Open create_task_dict function
  * sql/scheduler-data: Add lister gitlab task types
  * sql/scheduler-data: Reference the existing production lister data
  * swh.scheduler.backend_es: Open sniffing options

 -- Antoine R. Dumont (@ardumont) <antoine.romain.dumont@gmail.com>  Tue, 31 Jul 2018 06:55:39 +0200

swh-scheduler (0.0.30-1~swh1) unstable-swh; urgency=medium

  * v0.0.30
  * swh-scheduler-schema.sql: Archive disabled oneshot tasks as well
  * swh.scheduler.cli: Add policy to pretty printing task routine
  * swh.scheduler.cli: Fix broken cli list-pending since api change

 -- Antoine R. Dumont (@ardumont) <antoine.romain.dumont@gmail.com>  Fri, 22 Jun 2018 18:07:02 +0200

swh-scheduler (0.0.29-1~swh1) unstable-swh; urgency=medium

  * v0.0.29
  * swh.scheduler.cli: Change archival period to rolling month - 1 week
  * swh.scheduler.updater.writer: Force filter resolution to list
  * swh.scheduler.cli: Change default archival period to current month
  * swh.scheduler.cli: Improve logging message
  * swh.scheduler.updater.backend: Adapt configuration path accordingly

 -- Antoine R. Dumont (@ardumont) <antoine.romain.dumont@gmail.com>  Thu, 31 May 2018 11:42:51 +0200

swh-scheduler (0.0.28-1~swh1) unstable-swh; urgency=medium

  * v0.0.28
  * Fix wrong runtime dependencies

 -- Antoine R. Dumont (@ardumont) <antoine.romain.dumont@gmail.com>  Tue, 29 May 2018 14:12:15 +0200

swh-scheduler (0.0.27-1~swh1) unstable-swh; urgency=medium

  * v0.0.27
  * scheduler: Deal with priority in tasks
  * scheduler-update: new package python3-swh.scheduler.updater
  * Contains tools in charge of consuming events from arbitrary sources
  * and update the scheduler db

 -- Antoine R. Dumont (@ardumont) <antoine.romain.dumont@gmail.com>  Tue, 29 May 2018 12:27:34 +0200

swh-scheduler (0.0.26-1~swh1) unstable-swh; urgency=medium

  * v0.0.26
  * swh.scheduler: Fix package build
  * swh.scheduler.tests: Test remote scheduler api as well
  * swh.scheduler: Add tests around removing archivable tasks
  * swh.scheduler: Add tests around filtering archivable tasks
  * swh-scheduler-schema: Fix unneeded drop instructions
  * swh.scheduler.cli: Improve docstring
  * swh.scheduler.cli: Permit to specify the backend to use in cli
  * swh.scheduler.api: Bootstrap scheduler's remote api
  * swh.scheduler: Use `get_scheduler` api to instantiate a scheduler
  * swh.scheduler.backend: Fix docstring

 -- Antoine R. Dumont (@ardumont) <antoine.romain.dumont@gmail.com>  Thu, 26 Apr 2018 17:34:07 +0200

swh-scheduler (0.0.25-1~swh1) unstable-swh; urgency=medium

  * v0.0.25
  * swh.scheduler.cli.archive: Index arguments.kwargs as text

 -- Antoine R. Dumont (@ardumont) <antoine.romain.dumont@gmail.com>  Wed, 18 Apr 2018 12:34:43 +0200

swh-scheduler (0.0.24-1~swh1) unstable-swh; urgency=medium

  * v0.0.24
  * data/template: Do not index the arguments field (it's in _source)
  * data/README: Add a small readme to explain es install step
  * swh.scheduler.cli: Add a bulk index flag to separate read from index

 -- Antoine R. Dumont (@ardumont) <antoine.romain.dumont@gmail.com>  Fri, 13 Apr 2018 14:55:32 +0200

swh-scheduler (0.0.23-1~swh1) unstable-swh; urgency=medium

  * swh.scheduler.cli.archive: Delete only completely indexed tasks
  * Prior to this commit, it could happen that we removed tasks even
  * though we did not yet index associated task_run.
  * Related T986

 -- Antoine R. Dumont (@ardumont) <antoine.romain.dumont@gmail.com>  Tue, 10 Apr 2018 17:43:07 +0200

swh-scheduler (0.0.22-1~swh1) unstable-swh; urgency=medium

  * v0.0.22
  * Update to a more recent python3-elasticsearch client

 -- Antoine R. Dumont (@ardumont) <antoine.romain.dumont@gmail.com>  Mon, 09 Apr 2018 16:09:16 +0200

swh-scheduler (0.0.21-1~swh1) unstable-swh; urgency=medium

  * v0.0.21
  * Adapt default configuration
  * Fix typo in configuration variable name

 -- Antoine R. Dumont (@ardumont) <antoine.romain.dumont@gmail.com>  Fri, 30 Mar 2018 15:02:55 +0200

swh-scheduler (0.0.20-1~swh1) unstable-swh; urgency=medium

  * v0.0.20
  * swh.scheduler.cli.archive: Open completed oneshot or disabled
  * recurring tasks archival endpoint
  * swh.core.serializer: Move to msgpack serialization format
  * swh.scheduler.cli: Unify pretty print output
  * sql/data: Add new task type for loading mercurial dump
  * swh.scheduler.cli: Add sample use case for the scheduling cli
  * swh.scheduler.cli: Open policy column to the scheduling cli
  * swh.scheduler.cli: Open the delimiter option as cli argument
  * Fix issue when updating task-type without any retry delay defined
  * swh-scheduler/data: Add new oneshot scheduling load-mercurial task
  * backend: fix default scheduling_db value for consistency
  * backend: doc: fix return value of create_tasks

 -- Antoine R. Dumont (@ardumont) <antoine.romain.dumont@gmail.com>  Fri, 30 Mar 2018 11:44:18 +0200

swh-scheduler (0.0.19-1~swh1) unstable-swh; urgency=medium

  * v0.0.19
  * swh.scheduler.utils: Open utility function to create oneshot task

 -- Antoine R. Dumont (@ardumont) <antoine.romain.dumont@gmail.com>  Wed, 29 Nov 2017 12:51:15 +0100

swh-scheduler (0.0.18-1~swh1) unstable-swh; urgency=medium

  * Release swh.scheduler v0.0.18
  * Celery 4 compatibility

 -- Nicolas Dandrimont <nicolas@dandrimont.eu>  Wed, 08 Nov 2017 17:06:22 +0100

swh-scheduler (0.0.17-1~swh1) unstable-swh; urgency=medium

  * Release swh.scheduler version 0.0.17
  * Update packaging runes

 -- Nicolas Dandrimont <nicolas@dandrimont.eu>  Thu, 12 Oct 2017 18:49:02 +0200

swh-scheduler (0.0.16-1~swh1) unstable-swh; urgency=medium

  * Release swh-scheduler v0.0.16
  * add some tests
  * implement one-shot tasks
  * implement retry on temporary failure

 -- Nicolas Dandrimont <nicolas@dandrimont.eu>  Mon, 07 Aug 2017 18:44:03 +0200

swh-scheduler (0.0.15-1~swh1) unstable-swh; urgency=medium

  * Release swh-scheduler v0.0.15
  * Add some methods to get the length of task queues
  * worker: Show logs on stdout if loglevel = debug

 -- Nicolas Dandrimont <nicolas@dandrimont.eu>  Mon, 19 Jun 2017 19:44:56 +0200

swh-scheduler (0.0.14-1~swh1) unstable-swh; urgency=medium

  * Release swh.scheduler 0.0.14
  * Make the return value of tasks available in the listener

 -- Nicolas Dandrimont <nicolas@dandrimont.eu>  Mon, 12 Jun 2017 17:50:32 +0200

swh-scheduler (0.0.13-1~swh1) unstable-swh; urgency=medium

  * Release swh.scheduler v0.0.13
  * Use systemd for logging rather than PostgreSQL

 -- Nicolas Dandrimont <nicolas@dandrimont.eu>  Fri, 07 Apr 2017 11:57:50 +0200

swh-scheduler (0.0.12-1~swh1) unstable-swh; urgency=medium

  * Release swh.scheduler v0.0.12
  * Only log to database if the configuration is present

 -- Nicolas Dandrimont <nicolas@dandrimont.eu>  Thu, 09 Mar 2017 11:12:45 +0100

swh-scheduler (0.0.11-1~swh1) unstable-swh; urgency=medium

  * Release swh.scheduler v0.0.11
  * add utils.get_task

 -- Nicolas Dandrimont <nicolas@dandrimont.eu>  Tue, 14 Feb 2017 19:49:34 +0100

swh-scheduler (0.0.10-1~swh1) unstable-swh; urgency=medium

  * Release swh.scheduler v0.0.10
  * Allow disabling tasks

 -- Nicolas Dandrimont <nicolas@dandrimont.eu>  Thu, 20 Oct 2016 17:20:17 +0200

swh-scheduler (0.0.9-1~swh1) unstable-swh; urgency=medium

  * Release swh.scheduler v0.0.9
  * Revert management of one shot tasks
  * Add possibility of launching several worker instances

 -- Nicolas Dandrimont <nicolas@dandrimont.eu>  Fri, 02 Sep 2016 17:09:18 +0200

swh-scheduler (0.0.7-1~swh1) unstable-swh; urgency=medium

  * v0.0.7
  * Add oneshot task

 -- Antoine R. Dumont (@ardumont) <antoine.romain.dumont@gmail.com>  Fri, 01 Jul 2016 16:42:45 +0200

swh-scheduler (0.0.6-1~swh1) unstable-swh; urgency=medium

  * Release swh-scheduler v0.0.6
  * More reliability and efficiency when scheduling a lot ot tasks

 -- Nicolas Dandrimont <nicolas@dandrimont.eu>  Wed, 24 Feb 2016 18:46:57 +0100

swh-scheduler (0.0.5-1~swh1) unstable-swh; urgency=medium

  * Release swh.scheduler v0.0.5
  * Use copy for task mass-scheduling

 -- Nicolas Dandrimont <nicolas@dandrimont.eu>  Wed, 24 Feb 2016 12:13:38 +0100

swh-scheduler (0.0.4-1~swh1) unstable-swh; urgency=medium

  * Release swh-scheduler v0.0.4
  * general cleanup of the backend
  * use arrow instead of dateutil
  * add new cli program

 -- Nicolas Dandrimont <nicolas@dandrimont.eu>  Tue, 23 Feb 2016 17:46:04 +0100

swh-scheduler (0.0.3-1~swh1) unstable-swh; urgency=medium

  * Release swh.scheduler version 0.0.3
  * Implement the timestamp arguments to the task_run functions
  * Make the celery event listener use a reliable queue

 -- Nicolas Dandrimont <nicolas@dandrimont.eu>  Mon, 22 Feb 2016 15:14:28 +0100

swh-scheduler (0.0.2-1~swh1) unstable-swh; urgency=medium

  * Release swh.scheduler v0.0.2
  * Multiple schema changes
  * Initial releases for the celery job runner and the event listener

 -- Nicolas Dandrimont <nicolas@dandrimont.eu>  Fri, 19 Feb 2016 18:50:47 +0100

swh-scheduler (0.0.1-1~swh1) unstable-swh; urgency=medium

  * Initial release
  * Release swh.scheduler v0.0.1
  * Move swh.core.scheduling and swh.core.worker to swh.scheduler

 -- Nicolas Dandrimont <nicolas@dandrimont.eu>  Mon, 15 Feb 2016 11:07:30 +0100<|MERGE_RESOLUTION|>--- conflicted
+++ resolved
@@ -1,10 +1,3 @@
-<<<<<<< HEAD
-swh-scheduler (0.0.51-1~swh1~bpo9+1) stretch-swh; urgency=medium
-
-  * Rebuild for stretch-swh
-
- -- Software Heritage autobuilder (on jenkins-debian1) <jenkins@jenkins-debian1.internal.softwareheritage.org>  Fri, 22 Mar 2019 11:18:15 +0000
-=======
 swh-scheduler (0.0.52-1~swh1) unstable-swh; urgency=medium
 
   * New upstream release 0.0.52     - (tagged by Nicolas Dandrimont
@@ -14,7 +7,6 @@
     initialization
 
  -- Software Heritage autobuilder (on jenkins-debian1) <jenkins@jenkins-debian1.internal.softwareheritage.org>  Wed, 03 Apr 2019 08:59:00 +0000
->>>>>>> 5c5c8931
 
 swh-scheduler (0.0.51-1~swh1) unstable-swh; urgency=medium
 
