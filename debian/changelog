<<<<<<< HEAD
swh-scheduler (0.0.20-1~swh1~bpo9+1) stretch-swh; urgency=medium

  * Rebuild for stretch-backports.

 -- Antoine R. Dumont (@ardumont) <antoine.romain.dumont@gmail.com>  Fri, 30 Mar 2018 11:44:18 +0200
=======
swh-scheduler (0.0.21-1~swh1) unstable-swh; urgency=medium

  * v0.0.21
  * Adapt default configuration
  * Fix typo in configuration variable name

 -- Antoine R. Dumont (@ardumont) <antoine.romain.dumont@gmail.com>  Fri, 30 Mar 2018 15:02:55 +0200
>>>>>>> e78dd175

swh-scheduler (0.0.20-1~swh1) unstable-swh; urgency=medium

  * v0.0.20
  * swh.scheduler.cli.archive: Open completed oneshot or disabled
  * recurring tasks archival endpoint
  * swh.core.serializer: Move to msgpack serialization format
  * swh.scheduler.cli: Unify pretty print output
  * sql/data: Add new task type for loading mercurial dump
  * swh.scheduler.cli: Add sample use case for the scheduling cli
  * swh.scheduler.cli: Open policy column to the scheduling cli
  * swh.scheduler.cli: Open the delimiter option as cli argument
  * Fix issue when updating task-type without any retry delay defined
  * swh-scheduler/data: Add new oneshot scheduling load-mercurial task
  * backend: fix default scheduling_db value for consistency
  * backend: doc: fix return value of create_tasks

 -- Antoine R. Dumont (@ardumont) <antoine.romain.dumont@gmail.com>  Fri, 30 Mar 2018 11:44:18 +0200

swh-scheduler (0.0.19-1~swh1) unstable-swh; urgency=medium

  * v0.0.19
  * swh.scheduler.utils: Open utility function to create oneshot task

 -- Antoine R. Dumont (@ardumont) <antoine.romain.dumont@gmail.com>  Wed, 29 Nov 2017 12:51:15 +0100

swh-scheduler (0.0.18-1~swh1) unstable-swh; urgency=medium

  * Release swh.scheduler v0.0.18
  * Celery 4 compatibility

 -- Nicolas Dandrimont <nicolas@dandrimont.eu>  Wed, 08 Nov 2017 17:06:22 +0100

swh-scheduler (0.0.17-1~swh1) unstable-swh; urgency=medium

  * Release swh.scheduler version 0.0.17
  * Update packaging runes

 -- Nicolas Dandrimont <nicolas@dandrimont.eu>  Thu, 12 Oct 2017 18:49:02 +0200

swh-scheduler (0.0.16-1~swh1) unstable-swh; urgency=medium

  * Release swh-scheduler v0.0.16
  * add some tests
  * implement one-shot tasks
  * implement retry on temporary failure

 -- Nicolas Dandrimont <nicolas@dandrimont.eu>  Mon, 07 Aug 2017 18:44:03 +0200

swh-scheduler (0.0.15-1~swh1) unstable-swh; urgency=medium

  * Release swh-scheduler v0.0.15
  * Add some methods to get the length of task queues
  * worker: Show logs on stdout if loglevel = debug

 -- Nicolas Dandrimont <nicolas@dandrimont.eu>  Mon, 19 Jun 2017 19:44:56 +0200

swh-scheduler (0.0.14-1~swh1) unstable-swh; urgency=medium

  * Release swh.scheduler 0.0.14
  * Make the return value of tasks available in the listener

 -- Nicolas Dandrimont <nicolas@dandrimont.eu>  Mon, 12 Jun 2017 17:50:32 +0200

swh-scheduler (0.0.13-1~swh1) unstable-swh; urgency=medium

  * Release swh.scheduler v0.0.13
  * Use systemd for logging rather than PostgreSQL

 -- Nicolas Dandrimont <nicolas@dandrimont.eu>  Fri, 07 Apr 2017 11:57:50 +0200

swh-scheduler (0.0.12-1~swh1) unstable-swh; urgency=medium

  * Release swh.scheduler v0.0.12
  * Only log to database if the configuration is present

 -- Nicolas Dandrimont <nicolas@dandrimont.eu>  Thu, 09 Mar 2017 11:12:45 +0100

swh-scheduler (0.0.11-1~swh1) unstable-swh; urgency=medium

  * Release swh.scheduler v0.0.11
  * add utils.get_task

 -- Nicolas Dandrimont <nicolas@dandrimont.eu>  Tue, 14 Feb 2017 19:49:34 +0100

swh-scheduler (0.0.10-1~swh1) unstable-swh; urgency=medium

  * Release swh.scheduler v0.0.10
  * Allow disabling tasks

 -- Nicolas Dandrimont <nicolas@dandrimont.eu>  Thu, 20 Oct 2016 17:20:17 +0200

swh-scheduler (0.0.9-1~swh1) unstable-swh; urgency=medium

  * Release swh.scheduler v0.0.9
  * Revert management of one shot tasks
  * Add possibility of launching several worker instances

 -- Nicolas Dandrimont <nicolas@dandrimont.eu>  Fri, 02 Sep 2016 17:09:18 +0200

swh-scheduler (0.0.7-1~swh1) unstable-swh; urgency=medium

  * v0.0.7
  * Add oneshot task

 -- Antoine R. Dumont (@ardumont) <antoine.romain.dumont@gmail.com>  Fri, 01 Jul 2016 16:42:45 +0200

swh-scheduler (0.0.6-1~swh1) unstable-swh; urgency=medium

  * Release swh-scheduler v0.0.6
  * More reliability and efficiency when scheduling a lot ot tasks

 -- Nicolas Dandrimont <nicolas@dandrimont.eu>  Wed, 24 Feb 2016 18:46:57 +0100

swh-scheduler (0.0.5-1~swh1) unstable-swh; urgency=medium

  * Release swh.scheduler v0.0.5
  * Use copy for task mass-scheduling

 -- Nicolas Dandrimont <nicolas@dandrimont.eu>  Wed, 24 Feb 2016 12:13:38 +0100

swh-scheduler (0.0.4-1~swh1) unstable-swh; urgency=medium

  * Release swh-scheduler v0.0.4
  * general cleanup of the backend
  * use arrow instead of dateutil
  * add new cli program

 -- Nicolas Dandrimont <nicolas@dandrimont.eu>  Tue, 23 Feb 2016 17:46:04 +0100

swh-scheduler (0.0.3-1~swh1) unstable-swh; urgency=medium

  * Release swh.scheduler version 0.0.3
  * Implement the timestamp arguments to the task_run functions
  * Make the celery event listener use a reliable queue

 -- Nicolas Dandrimont <nicolas@dandrimont.eu>  Mon, 22 Feb 2016 15:14:28 +0100

swh-scheduler (0.0.2-1~swh1) unstable-swh; urgency=medium

  * Release swh.scheduler v0.0.2
  * Multiple schema changes
  * Initial releases for the celery job runner and the event listener

 -- Nicolas Dandrimont <nicolas@dandrimont.eu>  Fri, 19 Feb 2016 18:50:47 +0100

swh-scheduler (0.0.1-1~swh1) unstable-swh; urgency=medium

  * Initial release
  * Release swh.scheduler v0.0.1
  * Move swh.core.scheduling and swh.core.worker to swh.scheduler

 -- Nicolas Dandrimont <nicolas@dandrimont.eu>  Mon, 15 Feb 2016 11:07:30 +0100<|MERGE_RESOLUTION|>--- conflicted
+++ resolved
@@ -1,10 +1,3 @@
-<<<<<<< HEAD
-swh-scheduler (0.0.20-1~swh1~bpo9+1) stretch-swh; urgency=medium
-
-  * Rebuild for stretch-backports.
-
- -- Antoine R. Dumont (@ardumont) <antoine.romain.dumont@gmail.com>  Fri, 30 Mar 2018 11:44:18 +0200
-=======
 swh-scheduler (0.0.21-1~swh1) unstable-swh; urgency=medium
 
   * v0.0.21
@@ -12,7 +5,6 @@
   * Fix typo in configuration variable name
 
  -- Antoine R. Dumont (@ardumont) <antoine.romain.dumont@gmail.com>  Fri, 30 Mar 2018 15:02:55 +0200
->>>>>>> e78dd175
 
 swh-scheduler (0.0.20-1~swh1) unstable-swh; urgency=medium
 
