--- conflicted
+++ resolved
@@ -1,10 +1,3 @@
-<<<<<<< HEAD
-swh-scheduler (0.19.0-1~swh1~bpo10+1) buster-swh; urgency=medium
-
-  * Rebuild for buster-swh
-
- -- Software Heritage autobuilder (on jenkins-debian1) <jenkins@jenkins-debian1.internal.softwareheritage.org>  Thu, 28 Oct 2021 11:17:22 +0000
-=======
 swh-scheduler (0.20.0-1~swh1) unstable-swh; urgency=medium
 
   * New upstream release 0.20.0     - (tagged by Antoine R. Dumont
@@ -16,7 +9,6 @@
     CardinalityViolation in grab_next_visits on duplicate origins
 
  -- Software Heritage autobuilder (on jenkins-debian1) <jenkins@jenkins-debian1.internal.softwareheritage.org>  Mon, 22 Nov 2021 15:14:56 +0000
->>>>>>> 377716e4
 
 swh-scheduler (0.19.0-1~swh1) unstable-swh; urgency=medium
 
