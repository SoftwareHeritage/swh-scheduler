<<<<<<< HEAD
swh-scheduler (0.0.59-1~swh1~bpo9+1) stretch-swh; urgency=medium

  * Rebuild for stretch-swh

 -- Software Heritage autobuilder (on jenkins-debian1) <jenkins@jenkins-debian1.internal.softwareheritage.org>  Wed, 04 Sep 2019 14:13:46 +0000
=======
swh-scheduler (0.0.60-1~swh2) unstable-swh; urgency=medium

  * Force postgresql executable to a pg_ctl that exists when running tests.

 -- Nicolas Dandrimont <olasd@debian.org>  Tue, 01 Oct 2019 18:14:39 +0200

swh-scheduler (0.0.60-1~swh1) unstable-swh; urgency=medium

  * New upstream release 0.0.60     - (tagged by Stefano Zacchiroli
    <zack@upsilon.cc> on 2019-10-01 13:13:13 +0200)
  * Upstream changes:     - v0.0.60     - * tox: anticipate mypy run to
    just after flake8     - * init.py: switch to documented way of
    extending path     - * tox.ini: add mypy section     - * typing:
    minimal changes to make a no-op mypy run pass     - * fix typo in
    docstring and sample file name     - * admin CLI: drop obsolete
    backward compatibility aliases     - * click "required" param wants
    bool, not int

 -- Software Heritage autobuilder (on jenkins-debian1) <jenkins@jenkins-debian1.internal.softwareheritage.org>  Tue, 01 Oct 2019 11:22:43 +0000
>>>>>>> 6dad1f68

swh-scheduler (0.0.59-1~swh1) unstable-swh; urgency=medium

  * New upstream release 0.0.59     - (tagged by David Douard
    <david.douard@sdfa3.org> on 2019-09-04 16:08:27 +0200)
  * Upstream changes:     - v0.0.59

 -- Software Heritage autobuilder (on jenkins-debian1) <jenkins@jenkins-debian1.internal.softwareheritage.org>  Wed, 04 Sep 2019 14:11:48 +0000

swh-scheduler (0.0.58-1~swh1) unstable-swh; urgency=medium

  * New upstream release 0.0.58     - (tagged by Antoine R. Dumont
    (@ardumont) <antoine.romain.dumont@gmail.com> on 2019-09-03 10:19:34
    +0200)
  * Upstream changes:     - v0.0.58     - celery: auto add tasks
    declared in the swh.workers entry point in task_modules     -
    api/client: use RPCClient instead of deprecated SWHRemoteAPI     -
    Make schedule_origins use origin urls instead of ids in task
    arguments.     - docs: add code of conduct document     - docs: very
    beginning of a practical documentation on the scheduler     -
    config: Add a pre-commit config file     - data: Insert new cgit
    instance lister task     - data: Insert load-tar task-type

 -- Software Heritage autobuilder (on jenkins-debian1) <jenkins@jenkins-debian1.internal.softwareheritage.org>  Tue, 03 Sep 2019 08:28:19 +0000

swh-scheduler (0.0.57-1~swh1) unstable-swh; urgency=medium

  * New upstream release 0.0.57     - (tagged by David Douard
    <david.douard@sdfa3.org> on 2019-06-26 14:56:32 +0200)
  * Upstream changes:     - v0.0.57

 -- Software Heritage autobuilder (on jenkins-debian1) <jenkins@jenkins-debian1.internal.softwareheritage.org>  Wed, 26 Jun 2019 13:05:20 +0000

swh-scheduler (0.0.56-1~swh1) unstable-swh; urgency=medium

  * New upstream release 0.0.56     - (tagged by Nicolas Dandrimont
    <nicolas@dandrimont.eu> on 2019-05-07 18:16:20 +0200)
  * Upstream changes:     - listener: Release the db object after using
    it     - This is the contract that get_db/put_db is supposed to
    conform to.

 -- Software Heritage autobuilder (on jenkins-debian1) <jenkins@jenkins-debian1.internal.softwareheritage.org>  Tue, 14 May 2019 12:40:09 +0000

swh-scheduler (0.0.55-1~swh1) unstable-swh; urgency=medium

  * New upstream release 0.0.55     - (tagged by Antoine Lambert
    <antoine.lambert@inria.fr> on 2019-05-06 11:47:43 +0200)
  * Upstream changes:     - version 0.0.55

 -- Software Heritage autobuilder (on jenkins-debian1) <jenkins@jenkins-debian1.internal.softwareheritage.org>  Mon, 06 May 2019 09:54:51 +0000

swh-scheduler (0.0.54-1~swh1) unstable-swh; urgency=medium

  * New upstream release 0.0.54     - (tagged by Antoine R. Dumont
    (@ardumont) <antoine.romain.dumont@gmail.com> on 2019-04-11 11:33:40
    +0200)
  * Upstream changes:     - v0.0.54     - cli_utils: Use yaml.safe_load
    instead of yaml.load     - Fix support of latest versions of swh-
    core and psycopg2     - sql/data: Add npm related task types

 -- Software Heritage autobuilder (on jenkins-debian1) <jenkins@jenkins-debian1.internal.softwareheritage.org>  Thu, 11 Apr 2019 09:40:14 +0000

swh-scheduler (0.0.53-1~swh1) unstable-swh; urgency=medium

  * New upstream release 0.0.53     - (tagged by Antoine Lambert
    <antoine.lambert@inria.fr> on 2019-04-04 16:45:56 +0200)
  * Upstream changes:     - version 0.0.53

 -- Software Heritage autobuilder (on jenkins-debian1) <jenkins@jenkins-debian1.internal.softwareheritage.org>  Thu, 04 Apr 2019 14:55:20 +0000

swh-scheduler (0.0.52-1~swh1) unstable-swh; urgency=medium

  * New upstream release 0.0.52     - (tagged by Nicolas Dandrimont
    <nicolas@dandrimont.eu> on 2019-04-03 10:54:06 +0200)
  * Upstream changes:     - Release swh.scheduler v0.0.52     - Move to
    result_serializer = json to work around celery 4.3 bug     - Fix db
    initialization

 -- Software Heritage autobuilder (on jenkins-debian1) <jenkins@jenkins-debian1.internal.softwareheritage.org>  Wed, 03 Apr 2019 08:59:00 +0000

swh-scheduler (0.0.51-1~swh1) unstable-swh; urgency=medium

  * New upstream release 0.0.51     - (tagged by Antoine R. Dumont
    (@ardumont) <antoine.romain.dumont@gmail.com> on 2019-03-22 12:09:22
    +0100)
  * Upstream changes:     - v0.0.51     - requirements.txt: Remove kombu
    dependency

 -- Software Heritage autobuilder (on jenkins-debian1) <jenkins@jenkins-debian1.internal.softwareheritage.org>  Fri, 22 Mar 2019 11:16:06 +0000

swh-scheduler (0.0.50-1~swh2) unstable-swh; urgency=medium

  * Update build- and runtime dependencies

 -- Nicolas Dandrimont <olasd@debian.org>  Fri, 15 Mar 2019 18:24:11 +0100

swh-scheduler (0.0.50-1~swh1) unstable-swh; urgency=medium

  * New upstream release 0.0.50     - (tagged by Nicolas Dandrimont
    <nicolas@dandrimont.eu> on 2019-03-15 18:07:24 +0100)
  * Upstream changes:     - Release swh.scheduler v0.0.50     - Add an
    explicit log target for stdout and/or journald     - Avoid useless
    log lines     - Improve test coverage     - Add support for non-
    string options in the CLI

 -- Software Heritage autobuilder (on jenkins-debian1) <jenkins@jenkins-debian1.internal.softwareheritage.org>  Fri, 15 Mar 2019 17:16:03 +0000

swh-scheduler (0.0.49-1~swh2) unstable-swh; urgency=medium

  * Export LC_ALL=C.UTF-8

 -- Nicolas Dandrimont <olasd@softwareheritage.org>  Thu, 14 Mar 2019 13:42:24 +0100

swh-scheduler (0.0.49-1~swh1) unstable-swh; urgency=medium

  * New upstream release 0.0.49     - (tagged by Nicolas Dandrimont
    <nicolas@dandrimont.eu> on 2019-03-03 08:48:04 +0100)
  * Upstream changes:     - Release swh.scheduler v0.0.49     - various
    fixes around celery behavior     - move wsgi endpoint to a separate
    module     - add tests for the CLI

 -- Software Heritage autobuilder (on jenkins-debian1) <jenkins@jenkins-debian1.internal.softwareheritage.org>  Sun, 03 Mar 2019 07:55:41 +0000

swh-scheduler (0.0.48-1~swh1) unstable-swh; urgency=medium

  * New upstream release 0.0.48     - (tagged by Antoine R. Dumont
    (@ardumont) <antoine.romain.dumont@gmail.com> on 2019-02-22 16:11:51
    +0100)
  * Upstream changes:     - v0.0.48     - Fix comment on main scheduler
    schema

 -- Software Heritage autobuilder (on jenkins-debian1) <jenkins@jenkins-debian1.internal.softwareheritage.org>  Fri, 22 Feb 2019 15:17:20 +0000

swh-scheduler (0.0.47-1~swh2) unstable-swh; urgency=low

  * Upstream release to fix build dependencies issue

 -- Antoine Romain Dumont (@ardumont) <antoine.romain.dumont@gmail.com>  Thu, 21 Feb 2019 15:41:24 +0100

swh-scheduler (0.0.47-1~swh1) unstable-swh; urgency=medium

  * New upstream release 0.0.47     - (tagged by Valentin Lorentz
    <vlorentz@softwareheritage.org> on 2019-02-20 16:53:20 +0100)
  * Upstream changes:     - Fix crash of SchedulerBackend.search_tasks
    when no argument is given.

 -- Software Heritage autobuilder (on jenkins-debian1) <jenkins@jenkins-debian1.internal.softwareheritage.org>  Thu, 21 Feb 2019 09:13:07 +0000

swh-scheduler (0.0.46-1~swh1) unstable-swh; urgency=medium

  * New upstream release 0.0.46     - (tagged by Antoine R. Dumont
    (@ardumont) <antoine.romain.dumont@gmail.com> on 2019-02-15 15:05:47
    +0100)
  * Upstream changes:     - v0.0.46     - scheduler.task: Remove no
    longer used Task class

 -- Software Heritage autobuilder (on jenkins-debian1) <jenkins@jenkins-debian1.internal.softwareheritage.org>  Fri, 15 Feb 2019 14:15:26 +0000

swh-scheduler (0.0.45-1~swh1) unstable-swh; urgency=medium

  * New upstream release 0.0.45     - (tagged by Antoine R. Dumont
    (@ardumont) <antoine.romain.dumont@gmail.com> on 2019-02-15 10:43:07
    +0100)
  * Upstream changes:     - v0.0.45     - celery_backend/config: Fix
    loglevel for amqp module

 -- Software Heritage autobuilder (on jenkins-debian1) <jenkins@jenkins-debian1.internal.softwareheritage.org>  Fri, 15 Feb 2019 09:48:25 +0000

swh-scheduler (0.0.44-1~swh1) unstable-swh; urgency=medium

  * New upstream release 0.0.44     - (tagged by Antoine R. Dumont
    (@ardumont) <antoine.romain.dumont@gmail.com> on 2019-02-13 16:29:05
    +0100)
  * Upstream changes:     - v0.0.44     - swh-scheduler-api: Fix
    configuration read too many times

 -- Software Heritage autobuilder (on jenkins-debian1) <jenkins@jenkins-debian1.internal.softwareheritage.org>  Wed, 13 Feb 2019 15:34:34 +0000

swh-scheduler (0.0.43-1~swh1) unstable-swh; urgency=medium

  * New upstream release 0.0.43     - (tagged by David Douard
    <david.douard@sdfa3.org> on 2019-02-13 15:27:27 +0100)
  * Upstream changes:     - v0.0.43

 -- Software Heritage autobuilder (on jenkins-debian1) <jenkins@jenkins-debian1.internal.softwareheritage.org>  Wed, 13 Feb 2019 14:46:59 +0000

swh-scheduler (0.0.42-1~swh1) unstable-swh; urgency=medium

  * New upstream release 0.0.42     - (tagged by Antoine R. Dumont
    (@ardumont) <antoine.romain.dumont@gmail.com> on 2019-02-11 14:28:10
    +0100)
  * Upstream changes:     - v0.0.42     - Fix dependency requirements
    for hypothesis

 -- Software Heritage autobuilder (on jenkins-debian1) <jenkins@jenkins-debian1.internal.softwareheritage.org>  Mon, 11 Feb 2019 13:33:48 +0000

swh-scheduler (0.0.41-1~swh1) unstable-swh; urgency=medium

  * New upstream release 0.0.41     - (tagged by David Douard
    <david.douard@sdfa3.org> on 2019-02-06 15:25:56 +0100)
  * Upstream changes:     - v0.0.41

 -- Software Heritage autobuilder (on jenkins-debian1) <jenkins@jenkins-debian1.internal.softwareheritage.org>  Wed, 06 Feb 2019 15:33:04 +0000

swh-scheduler (0.0.40-1~swh1) unstable-swh; urgency=medium

  * New upstream release 0.0.40     - (tagged by Antoine R. Dumont
    (@ardumont) <antoine.romain.dumont@gmail.com> on 2019-01-28 16:24:04
    +0100)
  * Upstream changes:     - v0.0.40     - swh.scheduler.tests: Mark db
    tests as such     - Force tox environment to C.UTF-8 locale     -
    Add debug logging in the SWHTask class

 -- Software Heritage autobuilder (on jenkins-debian1) <jenkins@jenkins-debian1.internal.softwareheritage.org>  Mon, 28 Jan 2019 15:30:41 +0000

swh-scheduler (0.0.39-1~swh1) unstable-swh; urgency=medium

  * New upstream release 0.0.39     - (tagged by David Douard
    <david.douard@sdfa3.org> on 2019-01-16 13:37:58 +0100)
  * Upstream changes:     - v0.0.39

 -- Software Heritage autobuilder (on jenkins-debian1) <jenkins@jenkins-debian1.internal.softwareheritage.org>  Wed, 16 Jan 2019 12:42:37 +0000

swh-scheduler (0.0.38-1~swh1) unstable-swh; urgency=medium

  * New upstream release 0.0.38     - (tagged by David Douard
    <david.douard@sdfa3.org> on 2018-12-20 14:39:59 +0100)
  * Upstream changes:     - v0.0.38

 -- Software Heritage autobuilder (on jenkins-debian1) <jenkins@jenkins-debian1.internal.softwareheritage.org>  Wed, 09 Jan 2019 18:32:14 +0000

swh-scheduler (0.0.35-1~swh1) unstable-swh; urgency=medium

  * v0.0.35
  * tests: Add SchedulerTestFixture
  * swh.scheduler.utils: Allow to add more task information
  * sql/40-swh-data: Update new indexer task types for local db

 -- Antoine R. Dumont (@ardumont) <antoine.romain.dumont@gmail.com>  Mon, 29 Oct 2018 10:07:08 +0100

swh-scheduler (0.0.34-1~swh1) unstable-swh; urgency=medium

  * v0.0.34
  * Finalize pytest migration

 -- Antoine R. Dumont (@ardumont) <antoine.romain.dumont@gmail.com>  Thu, 25 Oct 2018 17:52:03 +0200

swh-scheduler (0.0.33-1~swh1) unstable-swh; urgency=medium

  * v0.0.33

 -- David Douard <david.douard@sdfa3.org>  Thu, 25 Oct 2018 16:03:16 +0200

swh-scheduler (0.0.32-1~swh1) unstable-swh; urgency=medium

  * v0.0.32
  * tests: Add celery fixture to ease tests
  * tests: make tests use sql/ files from the package
  * tests: Starting migration towards pytest
  * listener: Make the listener code compatible with new celery (debian
    buster)
  * Make swh_scheduler_create_tasks_from_temp use indexes
  * setup: prepare for pypi upload
  * docs: add a simple README file

 -- Antoine R. Dumont (@ardumont) <antoine.romain.dumont@gmail.com>  Mon, 22 Oct 2018 15:37:51 +0200

swh-scheduler (0.0.31-1~swh1) unstable-swh; urgency=medium

  * v0.0.31
  * sql/swh-scheduler: Make the create_tasks call idempotent
  * swh.scheduler.utils: Open create_task_dict function
  * sql/scheduler-data: Add lister gitlab task types
  * sql/scheduler-data: Reference the existing production lister data
  * swh.scheduler.backend_es: Open sniffing options

 -- Antoine R. Dumont (@ardumont) <antoine.romain.dumont@gmail.com>  Tue, 31 Jul 2018 06:55:39 +0200

swh-scheduler (0.0.30-1~swh1) unstable-swh; urgency=medium

  * v0.0.30
  * swh-scheduler-schema.sql: Archive disabled oneshot tasks as well
  * swh.scheduler.cli: Add policy to pretty printing task routine
  * swh.scheduler.cli: Fix broken cli list-pending since api change

 -- Antoine R. Dumont (@ardumont) <antoine.romain.dumont@gmail.com>  Fri, 22 Jun 2018 18:07:02 +0200

swh-scheduler (0.0.29-1~swh1) unstable-swh; urgency=medium

  * v0.0.29
  * swh.scheduler.cli: Change archival period to rolling month - 1 week
  * swh.scheduler.updater.writer: Force filter resolution to list
  * swh.scheduler.cli: Change default archival period to current month
  * swh.scheduler.cli: Improve logging message
  * swh.scheduler.updater.backend: Adapt configuration path accordingly

 -- Antoine R. Dumont (@ardumont) <antoine.romain.dumont@gmail.com>  Thu, 31 May 2018 11:42:51 +0200

swh-scheduler (0.0.28-1~swh1) unstable-swh; urgency=medium

  * v0.0.28
  * Fix wrong runtime dependencies

 -- Antoine R. Dumont (@ardumont) <antoine.romain.dumont@gmail.com>  Tue, 29 May 2018 14:12:15 +0200

swh-scheduler (0.0.27-1~swh1) unstable-swh; urgency=medium

  * v0.0.27
  * scheduler: Deal with priority in tasks
  * scheduler-update: new package python3-swh.scheduler.updater
  * Contains tools in charge of consuming events from arbitrary sources
  * and update the scheduler db

 -- Antoine R. Dumont (@ardumont) <antoine.romain.dumont@gmail.com>  Tue, 29 May 2018 12:27:34 +0200

swh-scheduler (0.0.26-1~swh1) unstable-swh; urgency=medium

  * v0.0.26
  * swh.scheduler: Fix package build
  * swh.scheduler.tests: Test remote scheduler api as well
  * swh.scheduler: Add tests around removing archivable tasks
  * swh.scheduler: Add tests around filtering archivable tasks
  * swh-scheduler-schema: Fix unneeded drop instructions
  * swh.scheduler.cli: Improve docstring
  * swh.scheduler.cli: Permit to specify the backend to use in cli
  * swh.scheduler.api: Bootstrap scheduler's remote api
  * swh.scheduler: Use `get_scheduler` api to instantiate a scheduler
  * swh.scheduler.backend: Fix docstring

 -- Antoine R. Dumont (@ardumont) <antoine.romain.dumont@gmail.com>  Thu, 26 Apr 2018 17:34:07 +0200

swh-scheduler (0.0.25-1~swh1) unstable-swh; urgency=medium

  * v0.0.25
  * swh.scheduler.cli.archive: Index arguments.kwargs as text

 -- Antoine R. Dumont (@ardumont) <antoine.romain.dumont@gmail.com>  Wed, 18 Apr 2018 12:34:43 +0200

swh-scheduler (0.0.24-1~swh1) unstable-swh; urgency=medium

  * v0.0.24
  * data/template: Do not index the arguments field (it's in _source)
  * data/README: Add a small readme to explain es install step
  * swh.scheduler.cli: Add a bulk index flag to separate read from index

 -- Antoine R. Dumont (@ardumont) <antoine.romain.dumont@gmail.com>  Fri, 13 Apr 2018 14:55:32 +0200

swh-scheduler (0.0.23-1~swh1) unstable-swh; urgency=medium

  * swh.scheduler.cli.archive: Delete only completely indexed tasks
  * Prior to this commit, it could happen that we removed tasks even
  * though we did not yet index associated task_run.
  * Related T986

 -- Antoine R. Dumont (@ardumont) <antoine.romain.dumont@gmail.com>  Tue, 10 Apr 2018 17:43:07 +0200

swh-scheduler (0.0.22-1~swh1) unstable-swh; urgency=medium

  * v0.0.22
  * Update to a more recent python3-elasticsearch client

 -- Antoine R. Dumont (@ardumont) <antoine.romain.dumont@gmail.com>  Mon, 09 Apr 2018 16:09:16 +0200

swh-scheduler (0.0.21-1~swh1) unstable-swh; urgency=medium

  * v0.0.21
  * Adapt default configuration
  * Fix typo in configuration variable name

 -- Antoine R. Dumont (@ardumont) <antoine.romain.dumont@gmail.com>  Fri, 30 Mar 2018 15:02:55 +0200

swh-scheduler (0.0.20-1~swh1) unstable-swh; urgency=medium

  * v0.0.20
  * swh.scheduler.cli.archive: Open completed oneshot or disabled
  * recurring tasks archival endpoint
  * swh.core.serializer: Move to msgpack serialization format
  * swh.scheduler.cli: Unify pretty print output
  * sql/data: Add new task type for loading mercurial dump
  * swh.scheduler.cli: Add sample use case for the scheduling cli
  * swh.scheduler.cli: Open policy column to the scheduling cli
  * swh.scheduler.cli: Open the delimiter option as cli argument
  * Fix issue when updating task-type without any retry delay defined
  * swh-scheduler/data: Add new oneshot scheduling load-mercurial task
  * backend: fix default scheduling_db value for consistency
  * backend: doc: fix return value of create_tasks

 -- Antoine R. Dumont (@ardumont) <antoine.romain.dumont@gmail.com>  Fri, 30 Mar 2018 11:44:18 +0200

swh-scheduler (0.0.19-1~swh1) unstable-swh; urgency=medium

  * v0.0.19
  * swh.scheduler.utils: Open utility function to create oneshot task

 -- Antoine R. Dumont (@ardumont) <antoine.romain.dumont@gmail.com>  Wed, 29 Nov 2017 12:51:15 +0100

swh-scheduler (0.0.18-1~swh1) unstable-swh; urgency=medium

  * Release swh.scheduler v0.0.18
  * Celery 4 compatibility

 -- Nicolas Dandrimont <nicolas@dandrimont.eu>  Wed, 08 Nov 2017 17:06:22 +0100

swh-scheduler (0.0.17-1~swh1) unstable-swh; urgency=medium

  * Release swh.scheduler version 0.0.17
  * Update packaging runes

 -- Nicolas Dandrimont <nicolas@dandrimont.eu>  Thu, 12 Oct 2017 18:49:02 +0200

swh-scheduler (0.0.16-1~swh1) unstable-swh; urgency=medium

  * Release swh-scheduler v0.0.16
  * add some tests
  * implement one-shot tasks
  * implement retry on temporary failure

 -- Nicolas Dandrimont <nicolas@dandrimont.eu>  Mon, 07 Aug 2017 18:44:03 +0200

swh-scheduler (0.0.15-1~swh1) unstable-swh; urgency=medium

  * Release swh-scheduler v0.0.15
  * Add some methods to get the length of task queues
  * worker: Show logs on stdout if loglevel = debug

 -- Nicolas Dandrimont <nicolas@dandrimont.eu>  Mon, 19 Jun 2017 19:44:56 +0200

swh-scheduler (0.0.14-1~swh1) unstable-swh; urgency=medium

  * Release swh.scheduler 0.0.14
  * Make the return value of tasks available in the listener

 -- Nicolas Dandrimont <nicolas@dandrimont.eu>  Mon, 12 Jun 2017 17:50:32 +0200

swh-scheduler (0.0.13-1~swh1) unstable-swh; urgency=medium

  * Release swh.scheduler v0.0.13
  * Use systemd for logging rather than PostgreSQL

 -- Nicolas Dandrimont <nicolas@dandrimont.eu>  Fri, 07 Apr 2017 11:57:50 +0200

swh-scheduler (0.0.12-1~swh1) unstable-swh; urgency=medium

  * Release swh.scheduler v0.0.12
  * Only log to database if the configuration is present

 -- Nicolas Dandrimont <nicolas@dandrimont.eu>  Thu, 09 Mar 2017 11:12:45 +0100

swh-scheduler (0.0.11-1~swh1) unstable-swh; urgency=medium

  * Release swh.scheduler v0.0.11
  * add utils.get_task

 -- Nicolas Dandrimont <nicolas@dandrimont.eu>  Tue, 14 Feb 2017 19:49:34 +0100

swh-scheduler (0.0.10-1~swh1) unstable-swh; urgency=medium

  * Release swh.scheduler v0.0.10
  * Allow disabling tasks

 -- Nicolas Dandrimont <nicolas@dandrimont.eu>  Thu, 20 Oct 2016 17:20:17 +0200

swh-scheduler (0.0.9-1~swh1) unstable-swh; urgency=medium

  * Release swh.scheduler v0.0.9
  * Revert management of one shot tasks
  * Add possibility of launching several worker instances

 -- Nicolas Dandrimont <nicolas@dandrimont.eu>  Fri, 02 Sep 2016 17:09:18 +0200

swh-scheduler (0.0.7-1~swh1) unstable-swh; urgency=medium

  * v0.0.7
  * Add oneshot task

 -- Antoine R. Dumont (@ardumont) <antoine.romain.dumont@gmail.com>  Fri, 01 Jul 2016 16:42:45 +0200

swh-scheduler (0.0.6-1~swh1) unstable-swh; urgency=medium

  * Release swh-scheduler v0.0.6
  * More reliability and efficiency when scheduling a lot ot tasks

 -- Nicolas Dandrimont <nicolas@dandrimont.eu>  Wed, 24 Feb 2016 18:46:57 +0100

swh-scheduler (0.0.5-1~swh1) unstable-swh; urgency=medium

  * Release swh.scheduler v0.0.5
  * Use copy for task mass-scheduling

 -- Nicolas Dandrimont <nicolas@dandrimont.eu>  Wed, 24 Feb 2016 12:13:38 +0100

swh-scheduler (0.0.4-1~swh1) unstable-swh; urgency=medium

  * Release swh-scheduler v0.0.4
  * general cleanup of the backend
  * use arrow instead of dateutil
  * add new cli program

 -- Nicolas Dandrimont <nicolas@dandrimont.eu>  Tue, 23 Feb 2016 17:46:04 +0100

swh-scheduler (0.0.3-1~swh1) unstable-swh; urgency=medium

  * Release swh.scheduler version 0.0.3
  * Implement the timestamp arguments to the task_run functions
  * Make the celery event listener use a reliable queue

 -- Nicolas Dandrimont <nicolas@dandrimont.eu>  Mon, 22 Feb 2016 15:14:28 +0100

swh-scheduler (0.0.2-1~swh1) unstable-swh; urgency=medium

  * Release swh.scheduler v0.0.2
  * Multiple schema changes
  * Initial releases for the celery job runner and the event listener

 -- Nicolas Dandrimont <nicolas@dandrimont.eu>  Fri, 19 Feb 2016 18:50:47 +0100

swh-scheduler (0.0.1-1~swh1) unstable-swh; urgency=medium

  * Initial release
  * Release swh.scheduler v0.0.1
  * Move swh.core.scheduling and swh.core.worker to swh.scheduler

 -- Nicolas Dandrimont <nicolas@dandrimont.eu>  Mon, 15 Feb 2016 11:07:30 +0100<|MERGE_RESOLUTION|>--- conflicted
+++ resolved
@@ -1,10 +1,3 @@
-<<<<<<< HEAD
-swh-scheduler (0.0.59-1~swh1~bpo9+1) stretch-swh; urgency=medium
-
-  * Rebuild for stretch-swh
-
- -- Software Heritage autobuilder (on jenkins-debian1) <jenkins@jenkins-debian1.internal.softwareheritage.org>  Wed, 04 Sep 2019 14:13:46 +0000
-=======
 swh-scheduler (0.0.60-1~swh2) unstable-swh; urgency=medium
 
   * Force postgresql executable to a pg_ctl that exists when running tests.
@@ -24,7 +17,6 @@
     bool, not int
 
  -- Software Heritage autobuilder (on jenkins-debian1) <jenkins@jenkins-debian1.internal.softwareheritage.org>  Tue, 01 Oct 2019 11:22:43 +0000
->>>>>>> 6dad1f68
 
 swh-scheduler (0.0.59-1~swh1) unstable-swh; urgency=medium
 
